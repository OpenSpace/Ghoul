stage('Build') {
	parallel linux: {
		timeout(time: 15, unit: 'MINUTES') {
			node('linux') {
				checkout scm
				sh '''
					git submodule update --init --recursive
					mkdir -p build
					cd build 
					cmake .. 
					make
				'''
			}
		}
	},
	windows: {
		timeout(time: 15, unit: 'MINUTES') {
			node('windows') {
				checkout scm
				bat '''
					git submodule update --init --recursive
					if not exist "build" mkdir "build"
					cd build
					cmake -G "Visual Studio 14 2015 Win64" .. 
					msbuild.exe Ghoul.sln /m:8 /p:Configuration=Debug
				'''
			}
		}
	},
	osx: {
<<<<<<< HEAD
		node('osx') {
			checkout scm
			sh '''
				git submodule update --init --recursive
				mkdir -p build
				export PATH=${PATH}:/usr/local/bin:/Applications/CMake.app/Contents/bin
				export CMAKE_BUILD_TOOL=/Applications/CMake.app/Contents/bin/CMake
				srcDir=$PWD
				if [ ! -d ${srcDir} ]; then
				  mkdir ${srcDir}
				fi
				if [ ! -d ${srcDir}/build ]; then
				  mkdir ${srcDir}/build
				fi
				cd ${srcDir}/build
				/Applications/CMake.app/Contents/bin/cmake -G Xcode ..
				xcodebuild
			'''
=======
		timeout(time: 15, unit: 'MINUTES') {
			node('osx') {
				checkout scm
				sh '''
					git submodule update --init --recursive
					mkdir -p build
					export PATH=${PATH}:/usr/local/bin:/Applications/CMake.app/Contents/bin
					export CMAKE_BUILD_TOOL=/Applications/CMake.app/Contents/bin/CMake
					srcDir=$PWD
					if [ ! -d ${srcDir} ]; then
					  mkdir ${srcDir}
					fi
					if [ ! -d ${srcDir}/build ]; then
					  mkdir ${srcDir}/build
					fi
					cd ${srcDir}/build
					/Applications/CMake.app/Contents/bin/cmake -G Xcode
					xcodebuild
				'''
			}
>>>>>>> 56bd0eb3
		}
	}
}<|MERGE_RESOLUTION|>--- conflicted
+++ resolved
@@ -28,26 +28,6 @@
 		}
 	},
 	osx: {
-<<<<<<< HEAD
-		node('osx') {
-			checkout scm
-			sh '''
-				git submodule update --init --recursive
-				mkdir -p build
-				export PATH=${PATH}:/usr/local/bin:/Applications/CMake.app/Contents/bin
-				export CMAKE_BUILD_TOOL=/Applications/CMake.app/Contents/bin/CMake
-				srcDir=$PWD
-				if [ ! -d ${srcDir} ]; then
-				  mkdir ${srcDir}
-				fi
-				if [ ! -d ${srcDir}/build ]; then
-				  mkdir ${srcDir}/build
-				fi
-				cd ${srcDir}/build
-				/Applications/CMake.app/Contents/bin/cmake -G Xcode ..
-				xcodebuild
-			'''
-=======
 		timeout(time: 15, unit: 'MINUTES') {
 			node('osx') {
 				checkout scm
@@ -64,11 +44,10 @@
 					  mkdir ${srcDir}/build
 					fi
 					cd ${srcDir}/build
-					/Applications/CMake.app/Contents/bin/cmake -G Xcode
+					/Applications/CMake.app/Contents/bin/cmake -G Xcode ..
 					xcodebuild
 				'''
 			}
->>>>>>> 56bd0eb3
 		}
 	}
 }