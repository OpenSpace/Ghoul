/*****************************************************************************************
 *                                                                                       *
 * GHOUL                                                                                 *
 * General Helpful Open Utility Library                                                  *
 *                                                                                       *
 * Copyright (c) 2012-2014                                                               *
 *                                                                                       *
 * Permission is hereby granted, free of charge, to any person obtaining a copy of this  *
 * software and associated documentation files (the "Software"), to deal in the Software *
 * without restriction, including without limitation the rights to use, copy, modify,    *
 * merge, publish, distribute, sublicense, and/or sell copies of the Software, and to    *
 * permit persons to whom the Software is furnished to do so, subject to the following   *
 * conditions:                                                                           *
 *                                                                                       *
 * The above copyright notice and this permission notice shall be included in all copies *
 * or substantial portions of the Software.                                              *
 *                                                                                       *
 * THE SOFTWARE IS PROVIDED "AS IS", WITHOUT WARRANTY OF ANY KIND, EXPRESS OR IMPLIED,   *
 * INCLUDING BUT NOT LIMITED TO THE WARRANTIES OF MERCHANTABILITY, FITNESS FOR A         *
 * PARTICULAR PURPOSE AND NONINFRINGEMENT. IN NO EVENT SHALL THE AUTHORS OR COPYRIGHT    *
 * HOLDERS BE LIABLE FOR ANY CLAIM, DAMAGES OR OTHER LIABILITY, WHETHER IN AN ACTION OF  *
 * CONTRACT, TORT OR OTHERWISE, ARISING FROM, OUT OF OR IN CONNECTION WITH THE SOFTWARE  *
 * OR THE USE OR OTHER DEALINGS IN THE SOFTWARE.                                         *
 ****************************************************************************************/

#include "misc/configurationmanager.h"

#include <type_traits>

#include <ghoul/lua/ghoul_lua.h>
#include <ghoul/filesystem/filesystem>
#include <ghoul/logging/logging>

#include <assert.h>
#include <fstream>
<<<<<<< HEAD
#include <iostream>
=======
>>>>>>> 221555e0
#include <iterator>

namespace {
    const std::string _loggerCat = "ConfigurationManager";
}

namespace ghoul {

ConfigurationManager::ConfigurationManager()
    : _state(nullptr), _dictionary(nullptr)
{
    LDEBUG("Creating ConfigurationManager");
    
    _dictionary = new Dictionary;
}

ConfigurationManager::~ConfigurationManager() {
#ifdef GHL_DEBUG
    if (_state != nullptr) {
        LWARNING("ConfigurationManager was not deinitialized");
        deinitialize();
    }
#endif
    LDEBUG("Destroying ConfigurationManager");
    delete _dictionary;
}

bool ConfigurationManager::initialize(const std::string& configurationScript) {
    assert(_state == nullptr);
    

    LDEBUG("Create Lua state");
    _state = luaL_newstate();
    if (_state == nullptr) {
        LFATAL("Error creating new Lua state: Memory allocation error");
        return false;
    }
    LDEBUG("Open libraries");
    luaL_openlibs(_state);
    
    if (configurationScript == "") {
        return true;
    }
    
    return loadConfiguration(configurationScript);
}

void ConfigurationManager::deinitialize() {
    assert(_state != nullptr);
    
    LDEBUG("Close Lua state");
    lua_close(_state);
    _state = nullptr;
}

bool ConfigurationManager::loadConfiguration(const std::string& filename, bool isConfiguration) {
    assert(_state != nullptr);
    
    if ( ! lua::lua_loadIntoDictionary(_state, _dictionary, filename, isConfiguration)) {
        deinitialize();
        initialize();
        return false;
    }
<<<<<<< HEAD
    
    std::vector<std::string> dictionary_names = {"configuration", "config", "conf", "cfg", "c", "out", "dictionary", "dict"};
    for (auto var: dictionary_names) {
        lua_getglobal(_state, var.c_str());
        if (lua_istable(_state, -1)) {
            LDEBUG("Using '"<< var << "' as dictionary");
            break;
        }
    }
    
    // check if any of the config names succeeded
    if (!lua_istable(_state, -1)) {
        std::stringstream dictionary_list;
        std::copy(dictionary_names.begin(), dictionary_names.end(), std::ostream_iterator<std::string>(dictionary_list," "));
        LFATAL("Could not find configuration variable. Possible alternatives is: '" << dictionary_list.str() << "'");
        
        // Do we have to deinitialize?
        //deinitialize();
        return false;
    }
    
    // Populate the dictionary
    helper::populateDictionary(_state, _dictionary);
    
#ifndef NDEBUG
    // Print the keys
    //LDEBUG("_dictionary contains the following");
    //LDEBUG(std::endl << _dictionary->serializeToLuaString());
#endif

    return true;
=======
    return true;

>>>>>>> 221555e0
}

std::vector<std::string> ConfigurationManager::keys(const std::string& location) {
    assert(_state != nullptr);

    return _dictionary->keys(location);
}

bool ConfigurationManager::hasKey(const std::string& key) {
    assert(_state != nullptr);

    return _dictionary->hasKey(key);
}
    
void ConfigurationManager::setValue(const std::string& key, const char* value) {
    const std::string v(value);
    setValue(key, v);
}


} // namespace ghoul<|MERGE_RESOLUTION|>--- conflicted
+++ resolved
@@ -33,10 +33,7 @@
 
 #include <assert.h>
 #include <fstream>
-<<<<<<< HEAD
 #include <iostream>
-=======
->>>>>>> 221555e0
 #include <iterator>
 
 namespace {
@@ -100,42 +97,7 @@
         initialize();
         return false;
     }
-<<<<<<< HEAD
-    
-    std::vector<std::string> dictionary_names = {"configuration", "config", "conf", "cfg", "c", "out", "dictionary", "dict"};
-    for (auto var: dictionary_names) {
-        lua_getglobal(_state, var.c_str());
-        if (lua_istable(_state, -1)) {
-            LDEBUG("Using '"<< var << "' as dictionary");
-            break;
-        }
-    }
-    
-    // check if any of the config names succeeded
-    if (!lua_istable(_state, -1)) {
-        std::stringstream dictionary_list;
-        std::copy(dictionary_names.begin(), dictionary_names.end(), std::ostream_iterator<std::string>(dictionary_list," "));
-        LFATAL("Could not find configuration variable. Possible alternatives is: '" << dictionary_list.str() << "'");
-        
-        // Do we have to deinitialize?
-        //deinitialize();
-        return false;
-    }
-    
-    // Populate the dictionary
-    helper::populateDictionary(_state, _dictionary);
-    
-#ifndef NDEBUG
-    // Print the keys
-    //LDEBUG("_dictionary contains the following");
-    //LDEBUG(std::endl << _dictionary->serializeToLuaString());
-#endif
-
     return true;
-=======
-    return true;
-
->>>>>>> 221555e0
 }
 
 std::vector<std::string> ConfigurationManager::keys(const std::string& location) {
