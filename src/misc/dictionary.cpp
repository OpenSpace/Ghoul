/*****************************************************************************************
 *                                                                                       *
 * GHOUL                                                                                 *
 * General Helpful Open Utility Library                                                  *
 *                                                                                       *
 * Copyright (c) 2012-2014                                                               *
 *                                                                                       *
 * Permission is hereby granted, free of charge, to any person obtaining a copy of this  *
 * software and associated documentation files (the "Software"), to deal in the Software *
 * without restriction, including without limitation the rights to use, copy, modify,    *
 * merge, publish, distribute, sublicense, and/or sell copies of the Software, and to    *
 * permit persons to whom the Software is furnished to do so, subject to the following   *
 * conditions:                                                                           *
 *                                                                                       *
 * The above copyright notice and this permission notice shall be included in all copies *
 * or substantial portions of the Software.                                              *
 *                                                                                       *
 * THE SOFTWARE IS PROVIDED "AS IS", WITHOUT WARRANTY OF ANY KIND, EXPRESS OR IMPLIED,   *
 * INCLUDING BUT NOT LIMITED TO THE WARRANTIES OF MERCHANTABILITY, FITNESS FOR A         *
 * PARTICULAR PURPOSE AND NONINFRINGEMENT. IN NO EVENT SHALL THE AUTHORS OR COPYRIGHT    *
 * HOLDERS BE LIABLE FOR ANY CLAIM, DAMAGES OR OTHER LIABILITY, WHETHER IN AN ACTION OF  *
 * CONTRACT, TORT OR OTHERWISE, ARISING FROM, OUT OF OR IN CONNECTION WITH THE SOFTWARE  *
 * OR THE USE OR OTHER DEALINGS IN THE SOFTWARE.                                         *
 ****************************************************************************************/

#include "misc/dictionary.h"

#include <glm/gtc/type_ptr.hpp>

#include <algorithm>
#include <array>

using std::string;

/**
 * The reason for the unified storage space is the easy conversion between similar types.
 * The Dictionary should not be used for high-performance code anyway, so the additional
 * storage requirement is a valid trade-off.
 */

namespace {
const std::string _loggerCat = "Dictionary";

typedef long long IntegralType;
typedef unsigned long long UnsignedIntegralType;
typedef double FloatingType;
}

namespace ghoul {

<<<<<<< HEAD
#ifdef WIN32
#pragma warning ( disable : 4800 )
#endif
    
    template <typename SOURCE, typename TARGET, size_t SIZE>
    std::array<TARGET, SIZE> createArray(const SOURCE* const src) {
        std::array<TARGET, SIZE> v;
        for (size_t i = 0; i < SIZE; ++i)
            v[i] = static_cast<TARGET>(src[i]);
        return v;
    }
    
#define DEF_SPEC_TEMPLATE(TYPE, STORAGETYPE)                                             \
    template <>                                                                          \
    bool Dictionary::setValue<TYPE>(std::string key, TYPE value,                         \
                                    bool createIntermediate) {                           \
        return setValue(std::move(key), STORAGETYPE(value), createIntermediate);         \
    }                                                                                    \
    template <>                                                                          \
    bool Dictionary::getValue<TYPE>(const std::string& key, TYPE& value) const {         \
        STORAGETYPE v;                                                                   \
        const bool success = getValue(key, v);                                           \
        value = static_cast<TYPE>(v);                                                    \
        return success;                                                                  \
    }                                                                                    \
    template <>                                                                          \
    bool Dictionary::hasValue<TYPE>(const std::string& key) const {                      \
        return hasValue<STORAGETYPE>(key);                                               \
}
    
#define DEF_SPEC_TEMPLATE_GLM(TYPE, STORAGETYPE, SIZE, CREATE)                           \
    template <>                                                                          \
    bool Dictionary::setValue<TYPE>(std::string key, TYPE value,                         \
                                    bool createIntermediate) {                           \
        auto v                                                                           \
              = createArray<TYPE::value_type, STORAGETYPE, SIZE>(glm::value_ptr(value)); \
        return setValue(std::move(key), std::move(v), createIntermediate);               \
    }                                                                                    \
    template <>                                                                          \
    bool Dictionary::getValue<TYPE>(const std::string& key, TYPE& value) const {         \
        std::array<STORAGETYPE, SIZE> v;                                                 \
        const bool success = getValue(key, v);                                           \
 value = CREATE(v.data());                                                               \
        return success;                                                                  \
    }                                                                                    \
    template <>                                                                          \
    bool Dictionary::hasValue<TYPE>(const std::string& key) const {                      \
        return hasValue<std::array<STORAGETYPE, SIZE>>(key);                             \
}
    
    DEF_SPEC_TEMPLATE(bool, IntegralType)
    DEF_SPEC_TEMPLATE(char, IntegralType)
    DEF_SPEC_TEMPLATE(signed char, IntegralType)
    DEF_SPEC_TEMPLATE(unsigned char, UnsignedIntegralType)
    DEF_SPEC_TEMPLATE(wchar_t, IntegralType)
    DEF_SPEC_TEMPLATE(short, IntegralType)
    DEF_SPEC_TEMPLATE(unsigned short, UnsignedIntegralType)
    DEF_SPEC_TEMPLATE(int, IntegralType)
    DEF_SPEC_TEMPLATE(unsigned int, UnsignedIntegralType)
    DEF_SPEC_TEMPLATE(float, FloatingType)
    DEF_SPEC_TEMPLATE_GLM(glm::vec2, FloatingType, 2, glm::make_vec2)
    DEF_SPEC_TEMPLATE_GLM(glm::dvec2, FloatingType, 2, glm::make_vec2)
    DEF_SPEC_TEMPLATE_GLM(glm::ivec2, IntegralType, 2, glm::make_vec2)
    DEF_SPEC_TEMPLATE_GLM(glm::uvec2, UnsignedIntegralType, 2, glm::make_vec2)
    DEF_SPEC_TEMPLATE_GLM(glm::bvec2, IntegralType, 2, glm::make_vec2)
    DEF_SPEC_TEMPLATE_GLM(glm::vec3, FloatingType, 3, glm::make_vec3)
    DEF_SPEC_TEMPLATE_GLM(glm::dvec3, FloatingType, 3, glm::make_vec3)
    DEF_SPEC_TEMPLATE_GLM(glm::ivec3, IntegralType, 3, glm::make_vec3)
    DEF_SPEC_TEMPLATE_GLM(glm::uvec3, UnsignedIntegralType, 3, glm::make_vec3)
    DEF_SPEC_TEMPLATE_GLM(glm::bvec3, IntegralType, 3, glm::make_vec3)
    DEF_SPEC_TEMPLATE_GLM(glm::vec4, FloatingType, 4, glm::make_vec4)
    DEF_SPEC_TEMPLATE_GLM(glm::dvec4, FloatingType, 4, glm::make_vec4)
    DEF_SPEC_TEMPLATE_GLM(glm::ivec4, IntegralType, 4, glm::make_vec4)
    DEF_SPEC_TEMPLATE_GLM(glm::uvec4, UnsignedIntegralType, 4, glm::make_vec4)
    DEF_SPEC_TEMPLATE_GLM(glm::bvec4, IntegralType, 4, glm::make_vec4)
    DEF_SPEC_TEMPLATE_GLM(glm::mat2x2, FloatingType, 4, glm::make_mat2x2)
    DEF_SPEC_TEMPLATE_GLM(glm::mat2x3, FloatingType, 6, glm::make_mat2x3)
    DEF_SPEC_TEMPLATE_GLM(glm::mat2x4, FloatingType, 8, glm::make_mat2x4)
    DEF_SPEC_TEMPLATE_GLM(glm::mat3x2, FloatingType, 6, glm::make_mat3x2)
    DEF_SPEC_TEMPLATE_GLM(glm::mat3x3, FloatingType, 9, glm::make_mat3x3)
    DEF_SPEC_TEMPLATE_GLM(glm::mat3x4, FloatingType, 12, glm::make_mat3x4)
    DEF_SPEC_TEMPLATE_GLM(glm::mat4x2, FloatingType, 8, glm::make_mat4x2)
    DEF_SPEC_TEMPLATE_GLM(glm::mat4x3, FloatingType, 12, glm::make_mat4x3)
    DEF_SPEC_TEMPLATE_GLM(glm::mat4x4, FloatingType, 16, glm::make_mat4x4)
    DEF_SPEC_TEMPLATE_GLM(glm::dmat2x2, FloatingType, 4, glm::make_mat2x2)
    DEF_SPEC_TEMPLATE_GLM(glm::dmat2x3, FloatingType, 6, glm::make_mat2x3)
    DEF_SPEC_TEMPLATE_GLM(glm::dmat2x4, FloatingType, 8, glm::make_mat2x4)
    DEF_SPEC_TEMPLATE_GLM(glm::dmat3x2, FloatingType, 6, glm::make_mat3x2)
    DEF_SPEC_TEMPLATE_GLM(glm::dmat3x3, FloatingType, 9, glm::make_mat3x3)
    DEF_SPEC_TEMPLATE_GLM(glm::dmat3x4, FloatingType, 12, glm::make_mat3x4)
    DEF_SPEC_TEMPLATE_GLM(glm::dmat4x2, FloatingType, 8, glm::make_mat4x2)
    DEF_SPEC_TEMPLATE_GLM(glm::dmat4x3, FloatingType, 12, glm::make_mat4x3)
    DEF_SPEC_TEMPLATE_GLM(glm::dmat4x4, FloatingType, 16, glm::make_mat4x4)
    
#undef DEF_SPEC_TEMPLATE
#undef DEF_SPEC_TEMPLATE_GLM
    
    
#ifdef WIN32
#pragma warning ( default : 4800 )
#endif

Dictionary::Dictionary() {}

Dictionary::Dictionary(const std::initializer_list<std::pair<string, boost::any>>& l) {
	for (const auto& p : l)
=======
Dictionary::Dictionary(
      const std::initializer_list<std::pair<std::string, boost::any>>& l) {
    for (const auto& p : l)
>>>>>>> 27f340b2
        setValueHelper(std::move(p.first), std::move(p.second));
}

std::vector<string> Dictionary::keys(const string& location) const {
    if (location.empty()) {
        std::vector<string> result;
        for (const auto& it : *this)
            result.emplace_back(it.first);
        return result;
    }

    std::string first;
    std::string rest;
    splitKey(location, first, rest);

    auto keyIt = find(first);
    if (keyIt == cend()) {
        LERROR("Key '" << first << "' was not found in dictionary");
        return std::vector<string>();
    }

    const Dictionary* const dict = boost::any_cast<Dictionary>(&(keyIt->second));
    if (!dict) {
        LERROR("Error converting key '" << first << "' to type 'Dictionary', was '"
                                        << keyIt->second.type().name() << "'");
        return std::vector<string>();
    }
    // proper tail-recursion
    return dict->keys(rest);
}

bool Dictionary::hasKey(const string& key) const {
    auto it = find(key);
    if (it != cend())
        return true;

    std::string first;
    std::string rest;
    splitKey(key, first, rest);

    auto keyIt = find(first);
    if (keyIt == cend())
        return false;

    const Dictionary* const dict = boost::any_cast<Dictionary>(&(keyIt->second));
    if (!dict)
        return false;
    return dict->hasKey(rest);
}

size_t Dictionary::size() const {
    return std::map<std::string, boost::any>::size();
}

void Dictionary::clear() {
    return std::map<std::string, boost::any>::clear();
}

bool Dictionary::splitKey(const string& key, string& first, string& rest) const {
    const string::size_type l = key.find('.');

    if (l == string::npos) {
        first = key;
        return false;
    } else {
        first = key.substr(0, l);
        rest = key.substr(l + 1);
        return true;
    }
}

<<<<<<< HEAD
=======
#ifdef WIN32
#pragma warning(disable : 4800)
#endif

template <typename SOURCE, typename TARGET, size_t SIZE>
std::array<TARGET, SIZE> createArray(const SOURCE* const src) {
    std::array<TARGET, SIZE> v;
    for (size_t i = 0; i < SIZE; ++i)
        v[i] = static_cast<TARGET>(src[i]);
    return v;
}

#define DEF_SPEC_TEMPLATE(TYPE, STORAGETYPE)                                             \
    template <>                                                                          \
    bool Dictionary::setValue<TYPE>(std::string key, TYPE value,                         \
                                    bool createIntermediate) {                           \
        return setValue(std::move(key), STORAGETYPE(value), createIntermediate);         \
    }                                                                                    \
    template <>                                                                          \
    bool Dictionary::getValue<TYPE>(const std::string& key, TYPE& value) const {         \
        STORAGETYPE v;                                                                   \
        const bool success = getValue(key, v);                                           \
        value = static_cast<TYPE>(v);                                                    \
        return success;                                                                  \
    }                                                                                    \
    template <>                                                                          \
    bool Dictionary::hasValue<TYPE>(const std::string& key) const {                      \
        return hasValue<STORAGETYPE>(key);                                               \
    }

#define DEF_SPEC_TEMPLATE_GLM(TYPE, STORAGETYPE, SIZE, CREATE)                           \
    template <>                                                                          \
    bool Dictionary::setValue<TYPE>(std::string key, TYPE value,                         \
                                    bool createIntermediate) {                           \
        auto v                                                                           \
              = createArray<TYPE::value_type, STORAGETYPE, SIZE>(glm::value_ptr(value)); \
        return setValue(std::move(key), std::move(v), createIntermediate);               \
    }                                                                                    \
    template <>                                                                          \
    bool Dictionary::getValue<TYPE>(const std::string& key, TYPE& value) const {         \
        std::array<STORAGETYPE, SIZE> v;                                                 \
        const bool success = getValue(key, v);                                           \
        value = CREATE(v.data());                                                        \
        return success;                                                                  \
    }                                                                                    \
    template <>                                                                          \
    bool Dictionary::hasValue<TYPE>(const std::string& key) const {                      \
        return hasValue<std::array<STORAGETYPE, SIZE>>(key);                             \
    }

DEF_SPEC_TEMPLATE(bool, IntegralType)
DEF_SPEC_TEMPLATE(char, IntegralType)
DEF_SPEC_TEMPLATE(signed char, IntegralType)
DEF_SPEC_TEMPLATE(unsigned char, UnsignedIntegralType)
DEF_SPEC_TEMPLATE(wchar_t, IntegralType)
DEF_SPEC_TEMPLATE(short, IntegralType)
DEF_SPEC_TEMPLATE(unsigned short, UnsignedIntegralType)
DEF_SPEC_TEMPLATE(int, IntegralType)
DEF_SPEC_TEMPLATE(unsigned int, UnsignedIntegralType)
DEF_SPEC_TEMPLATE(float, FloatingType)
DEF_SPEC_TEMPLATE_GLM(glm::vec2, FloatingType, 2, glm::make_vec2)
DEF_SPEC_TEMPLATE_GLM(glm::dvec2, FloatingType, 2, glm::make_vec2)
DEF_SPEC_TEMPLATE_GLM(glm::ivec2, IntegralType, 2, glm::make_vec2)
DEF_SPEC_TEMPLATE_GLM(glm::uvec2, UnsignedIntegralType, 2, glm::make_vec2)
DEF_SPEC_TEMPLATE_GLM(glm::bvec2, IntegralType, 2, glm::make_vec2)
DEF_SPEC_TEMPLATE_GLM(glm::vec3, FloatingType, 3, glm::make_vec3)
DEF_SPEC_TEMPLATE_GLM(glm::dvec3, FloatingType, 3, glm::make_vec3)
DEF_SPEC_TEMPLATE_GLM(glm::ivec3, IntegralType, 3, glm::make_vec3)
DEF_SPEC_TEMPLATE_GLM(glm::uvec3, UnsignedIntegralType, 3, glm::make_vec3)
DEF_SPEC_TEMPLATE_GLM(glm::bvec3, IntegralType, 3, glm::make_vec3)
DEF_SPEC_TEMPLATE_GLM(glm::vec4, FloatingType, 4, glm::make_vec4)
DEF_SPEC_TEMPLATE_GLM(glm::dvec4, FloatingType, 4, glm::make_vec4)
DEF_SPEC_TEMPLATE_GLM(glm::ivec4, IntegralType, 4, glm::make_vec4)
DEF_SPEC_TEMPLATE_GLM(glm::uvec4, UnsignedIntegralType, 4, glm::make_vec4)
DEF_SPEC_TEMPLATE_GLM(glm::bvec4, IntegralType, 4, glm::make_vec4)
DEF_SPEC_TEMPLATE_GLM(glm::mat2x2, FloatingType, 4, glm::make_mat2x2)
DEF_SPEC_TEMPLATE_GLM(glm::mat2x3, FloatingType, 6, glm::make_mat2x3)
DEF_SPEC_TEMPLATE_GLM(glm::mat2x4, FloatingType, 8, glm::make_mat2x4)
DEF_SPEC_TEMPLATE_GLM(glm::mat3x2, FloatingType, 6, glm::make_mat3x2)
DEF_SPEC_TEMPLATE_GLM(glm::mat3x3, FloatingType, 9, glm::make_mat3x3)
DEF_SPEC_TEMPLATE_GLM(glm::mat3x4, FloatingType, 12, glm::make_mat3x4)
DEF_SPEC_TEMPLATE_GLM(glm::mat4x2, FloatingType, 8, glm::make_mat4x2)
DEF_SPEC_TEMPLATE_GLM(glm::mat4x3, FloatingType, 12, glm::make_mat4x3)
DEF_SPEC_TEMPLATE_GLM(glm::mat4x4, FloatingType, 16, glm::make_mat4x4)
DEF_SPEC_TEMPLATE_GLM(glm::dmat2x2, FloatingType, 4, glm::make_mat2x2)
DEF_SPEC_TEMPLATE_GLM(glm::dmat2x3, FloatingType, 6, glm::make_mat2x3)
DEF_SPEC_TEMPLATE_GLM(glm::dmat2x4, FloatingType, 8, glm::make_mat2x4)
DEF_SPEC_TEMPLATE_GLM(glm::dmat3x2, FloatingType, 6, glm::make_mat3x2)
DEF_SPEC_TEMPLATE_GLM(glm::dmat3x3, FloatingType, 9, glm::make_mat3x3)
DEF_SPEC_TEMPLATE_GLM(glm::dmat3x4, FloatingType, 12, glm::make_mat3x4)
DEF_SPEC_TEMPLATE_GLM(glm::dmat4x2, FloatingType, 8, glm::make_mat4x2)
DEF_SPEC_TEMPLATE_GLM(glm::dmat4x3, FloatingType, 12, glm::make_mat4x3)
DEF_SPEC_TEMPLATE_GLM(glm::dmat4x4, FloatingType, 16, glm::make_mat4x4)

#undef DEF_SPEC_TEMPLATE
#undef DEF_SPEC_TEMPLATE_GLM

#ifdef WIN32
#pragma warning(default : 4800)
#endif
>>>>>>> 27f340b2

void Dictionary::setValueHelper(std::string key, boost::any value) {
    // Ugly if-else statement is necessary as 'type' cannot be not constexpr
    const std::type_info& type = value.type();

    if (type == typeid(bool))
        setValue(std::move(key), std::move(boost::any_cast<bool>(value)));
    else if (type == typeid(char))
        setValue(std::move(key), std::move(boost::any_cast<char>(value)));
    else if (type == typeid(signed char))
        setValue(std::move(key), std::move(boost::any_cast<signed char>(value)));
    else if (type == typeid(unsigned char))
        setValue(std::move(key), std::move(boost::any_cast<unsigned char>(value)));
    else if (type == typeid(wchar_t))
        setValue(std::move(key), std::move(boost::any_cast<wchar_t>(value)));
    else if (type == typeid(short))
        setValue(std::move(key), std::move(boost::any_cast<short>(value)));
    else if (type == typeid(unsigned short))
        setValue(std::move(key), std::move(boost::any_cast<unsigned short>(value)));
    else if (type == typeid(int))
        setValue(std::move(key), std::move(boost::any_cast<int>(value)));
    else if (type == typeid(unsigned int))
        setValue(std::move(key), std::move(boost::any_cast<unsigned int>(value)));
    else if (type == typeid(long long))
        setValue(std::move(key), std::move(boost::any_cast<long long>(value)));
    else if (type == typeid(unsigned long long))
        setValue(std::move(key), std::move(boost::any_cast<unsigned long long>(value)));
    else if (type == typeid(float))
        setValue(std::move(key), std::move(boost::any_cast<float>(value)));
    else if (type == typeid(glm::vec2))
        setValue(std::move(key), std::move(boost::any_cast<glm::vec2>(value)));
    else if (type == typeid(glm::dvec2))
        setValue(std::move(key), std::move(boost::any_cast<glm::dvec2>(value)));
    else if (type == typeid(glm::ivec2))
        setValue(std::move(key), std::move(boost::any_cast<glm::ivec2>(value)));
    else if (type == typeid(glm::uvec2))
        setValue(std::move(key), std::move(boost::any_cast<glm::uvec2>(value)));
    else if (type == typeid(glm::bvec2))
        setValue(std::move(key), std::move(boost::any_cast<glm::bvec2>(value)));
    else if (type == typeid(glm::vec3))
        setValue(std::move(key), std::move(boost::any_cast<glm::vec3>(value)));
    else if (type == typeid(glm::dvec3))
        setValue(std::move(key), std::move(boost::any_cast<glm::dvec3>(value)));
    else if (type == typeid(glm::ivec3))
        setValue(std::move(key), std::move(boost::any_cast<glm::ivec3>(value)));
    else if (type == typeid(glm::uvec3))
        setValue(std::move(key), std::move(boost::any_cast<glm::uvec3>(value)));
    else if (type == typeid(glm::bvec3))
        setValue(std::move(key), std::move(boost::any_cast<glm::bvec3>(value)));
    else if (type == typeid(glm::vec4))
        setValue(std::move(key), std::move(boost::any_cast<glm::vec4>(value)));
    else if (type == typeid(glm::dvec4))
        setValue(std::move(key), std::move(boost::any_cast<glm::dvec4>(value)));
    else if (type == typeid(glm::ivec4))
        setValue(std::move(key), std::move(boost::any_cast<glm::ivec4>(value)));
    else if (type == typeid(glm::uvec4))
        setValue(std::move(key), std::move(boost::any_cast<glm::uvec4>(value)));
    else if (type == typeid(glm::bvec4))
        setValue(std::move(key), std::move(boost::any_cast<glm::bvec4>(value)));
    else if (type == typeid(glm::mat2x2))
        setValue(std::move(key), std::move(boost::any_cast<glm::mat2x2>(value)));
    else if (type == typeid(glm::mat2x3))
        setValue(std::move(key), std::move(boost::any_cast<glm::mat2x3>(value)));
    else if (type == typeid(glm::mat2x4))
        setValue(std::move(key), std::move(boost::any_cast<glm::mat2x4>(value)));
    else if (type == typeid(glm::mat3x2))
        setValue(std::move(key), std::move(boost::any_cast<glm::mat3x2>(value)));
    else if (type == typeid(glm::mat3x3))
        setValue(std::move(key), std::move(boost::any_cast<glm::mat3x3>(value)));
    else if (type == typeid(glm::mat3x4))
        setValue(std::move(key), std::move(boost::any_cast<glm::mat3x4>(value)));
    else if (type == typeid(glm::mat4x2))
        setValue(std::move(key), std::move(boost::any_cast<glm::mat4x2>(value)));
    else if (type == typeid(glm::mat4x3))
        setValue(std::move(key), std::move(boost::any_cast<glm::mat4x3>(value)));
    else if (type == typeid(glm::mat4x4))
        setValue(std::move(key), std::move(boost::any_cast<glm::mat4x4>(value)));
    else if (type == typeid(glm::dmat2x2))
        setValue(std::move(key), std::move(boost::any_cast<glm::dmat2x2>(value)));
    else if (type == typeid(glm::dmat2x3))
        setValue(std::move(key), std::move(boost::any_cast<glm::dmat2x3>(value)));
    else if (type == typeid(glm::dmat2x4))
        setValue(std::move(key), std::move(boost::any_cast<glm::dmat2x4>(value)));
    else if (type == typeid(glm::dmat3x2))
        setValue(std::move(key), std::move(boost::any_cast<glm::dmat3x2>(value)));
    else if (type == typeid(glm::dmat3x3))
        setValue(std::move(key), std::move(boost::any_cast<glm::dmat3x3>(value)));
    else if (type == typeid(glm::dmat3x4))
        setValue(std::move(key), std::move(boost::any_cast<glm::dmat3x4>(value)));
    else if (type == typeid(glm::dmat4x2))
        setValue(std::move(key), std::move(boost::any_cast<glm::dmat4x2>(value)));
    else if (type == typeid(glm::dmat4x3))
        setValue(std::move(key), std::move(boost::any_cast<glm::dmat4x3>(value)));
    else if (type == typeid(glm::dmat4x4))
        setValue(std::move(key), std::move(boost::any_cast<glm::dmat4x4>(value)));
    else
        setValue(key, value, false);
}

}  // namespace ghoul<|MERGE_RESOLUTION|>--- conflicted
+++ resolved
@@ -48,7 +48,6 @@
 
 namespace ghoul {
 
-<<<<<<< HEAD
 #ifdef WIN32
 #pragma warning ( disable : 4800 )
 #endif
@@ -151,15 +150,8 @@
 #pragma warning ( default : 4800 )
 #endif
 
-Dictionary::Dictionary() {}
-
-Dictionary::Dictionary(const std::initializer_list<std::pair<string, boost::any>>& l) {
-	for (const auto& p : l)
-=======
-Dictionary::Dictionary(
-      const std::initializer_list<std::pair<std::string, boost::any>>& l) {
+Dictionary::Dictionary(const std::initializer_list<std::pair<std::string, boost::any>>& l) {
     for (const auto& p : l)
->>>>>>> 27f340b2
         setValueHelper(std::move(p.first), std::move(p.second));
 }
 
@@ -230,110 +222,6 @@
         return true;
     }
 }
-
-<<<<<<< HEAD
-=======
-#ifdef WIN32
-#pragma warning(disable : 4800)
-#endif
-
-template <typename SOURCE, typename TARGET, size_t SIZE>
-std::array<TARGET, SIZE> createArray(const SOURCE* const src) {
-    std::array<TARGET, SIZE> v;
-    for (size_t i = 0; i < SIZE; ++i)
-        v[i] = static_cast<TARGET>(src[i]);
-    return v;
-}
-
-#define DEF_SPEC_TEMPLATE(TYPE, STORAGETYPE)                                             \
-    template <>                                                                          \
-    bool Dictionary::setValue<TYPE>(std::string key, TYPE value,                         \
-                                    bool createIntermediate) {                           \
-        return setValue(std::move(key), STORAGETYPE(value), createIntermediate);         \
-    }                                                                                    \
-    template <>                                                                          \
-    bool Dictionary::getValue<TYPE>(const std::string& key, TYPE& value) const {         \
-        STORAGETYPE v;                                                                   \
-        const bool success = getValue(key, v);                                           \
-        value = static_cast<TYPE>(v);                                                    \
-        return success;                                                                  \
-    }                                                                                    \
-    template <>                                                                          \
-    bool Dictionary::hasValue<TYPE>(const std::string& key) const {                      \
-        return hasValue<STORAGETYPE>(key);                                               \
-    }
-
-#define DEF_SPEC_TEMPLATE_GLM(TYPE, STORAGETYPE, SIZE, CREATE)                           \
-    template <>                                                                          \
-    bool Dictionary::setValue<TYPE>(std::string key, TYPE value,                         \
-                                    bool createIntermediate) {                           \
-        auto v                                                                           \
-              = createArray<TYPE::value_type, STORAGETYPE, SIZE>(glm::value_ptr(value)); \
-        return setValue(std::move(key), std::move(v), createIntermediate);               \
-    }                                                                                    \
-    template <>                                                                          \
-    bool Dictionary::getValue<TYPE>(const std::string& key, TYPE& value) const {         \
-        std::array<STORAGETYPE, SIZE> v;                                                 \
-        const bool success = getValue(key, v);                                           \
-        value = CREATE(v.data());                                                        \
-        return success;                                                                  \
-    }                                                                                    \
-    template <>                                                                          \
-    bool Dictionary::hasValue<TYPE>(const std::string& key) const {                      \
-        return hasValue<std::array<STORAGETYPE, SIZE>>(key);                             \
-    }
-
-DEF_SPEC_TEMPLATE(bool, IntegralType)
-DEF_SPEC_TEMPLATE(char, IntegralType)
-DEF_SPEC_TEMPLATE(signed char, IntegralType)
-DEF_SPEC_TEMPLATE(unsigned char, UnsignedIntegralType)
-DEF_SPEC_TEMPLATE(wchar_t, IntegralType)
-DEF_SPEC_TEMPLATE(short, IntegralType)
-DEF_SPEC_TEMPLATE(unsigned short, UnsignedIntegralType)
-DEF_SPEC_TEMPLATE(int, IntegralType)
-DEF_SPEC_TEMPLATE(unsigned int, UnsignedIntegralType)
-DEF_SPEC_TEMPLATE(float, FloatingType)
-DEF_SPEC_TEMPLATE_GLM(glm::vec2, FloatingType, 2, glm::make_vec2)
-DEF_SPEC_TEMPLATE_GLM(glm::dvec2, FloatingType, 2, glm::make_vec2)
-DEF_SPEC_TEMPLATE_GLM(glm::ivec2, IntegralType, 2, glm::make_vec2)
-DEF_SPEC_TEMPLATE_GLM(glm::uvec2, UnsignedIntegralType, 2, glm::make_vec2)
-DEF_SPEC_TEMPLATE_GLM(glm::bvec2, IntegralType, 2, glm::make_vec2)
-DEF_SPEC_TEMPLATE_GLM(glm::vec3, FloatingType, 3, glm::make_vec3)
-DEF_SPEC_TEMPLATE_GLM(glm::dvec3, FloatingType, 3, glm::make_vec3)
-DEF_SPEC_TEMPLATE_GLM(glm::ivec3, IntegralType, 3, glm::make_vec3)
-DEF_SPEC_TEMPLATE_GLM(glm::uvec3, UnsignedIntegralType, 3, glm::make_vec3)
-DEF_SPEC_TEMPLATE_GLM(glm::bvec3, IntegralType, 3, glm::make_vec3)
-DEF_SPEC_TEMPLATE_GLM(glm::vec4, FloatingType, 4, glm::make_vec4)
-DEF_SPEC_TEMPLATE_GLM(glm::dvec4, FloatingType, 4, glm::make_vec4)
-DEF_SPEC_TEMPLATE_GLM(glm::ivec4, IntegralType, 4, glm::make_vec4)
-DEF_SPEC_TEMPLATE_GLM(glm::uvec4, UnsignedIntegralType, 4, glm::make_vec4)
-DEF_SPEC_TEMPLATE_GLM(glm::bvec4, IntegralType, 4, glm::make_vec4)
-DEF_SPEC_TEMPLATE_GLM(glm::mat2x2, FloatingType, 4, glm::make_mat2x2)
-DEF_SPEC_TEMPLATE_GLM(glm::mat2x3, FloatingType, 6, glm::make_mat2x3)
-DEF_SPEC_TEMPLATE_GLM(glm::mat2x4, FloatingType, 8, glm::make_mat2x4)
-DEF_SPEC_TEMPLATE_GLM(glm::mat3x2, FloatingType, 6, glm::make_mat3x2)
-DEF_SPEC_TEMPLATE_GLM(glm::mat3x3, FloatingType, 9, glm::make_mat3x3)
-DEF_SPEC_TEMPLATE_GLM(glm::mat3x4, FloatingType, 12, glm::make_mat3x4)
-DEF_SPEC_TEMPLATE_GLM(glm::mat4x2, FloatingType, 8, glm::make_mat4x2)
-DEF_SPEC_TEMPLATE_GLM(glm::mat4x3, FloatingType, 12, glm::make_mat4x3)
-DEF_SPEC_TEMPLATE_GLM(glm::mat4x4, FloatingType, 16, glm::make_mat4x4)
-DEF_SPEC_TEMPLATE_GLM(glm::dmat2x2, FloatingType, 4, glm::make_mat2x2)
-DEF_SPEC_TEMPLATE_GLM(glm::dmat2x3, FloatingType, 6, glm::make_mat2x3)
-DEF_SPEC_TEMPLATE_GLM(glm::dmat2x4, FloatingType, 8, glm::make_mat2x4)
-DEF_SPEC_TEMPLATE_GLM(glm::dmat3x2, FloatingType, 6, glm::make_mat3x2)
-DEF_SPEC_TEMPLATE_GLM(glm::dmat3x3, FloatingType, 9, glm::make_mat3x3)
-DEF_SPEC_TEMPLATE_GLM(glm::dmat3x4, FloatingType, 12, glm::make_mat3x4)
-DEF_SPEC_TEMPLATE_GLM(glm::dmat4x2, FloatingType, 8, glm::make_mat4x2)
-DEF_SPEC_TEMPLATE_GLM(glm::dmat4x3, FloatingType, 12, glm::make_mat4x3)
-DEF_SPEC_TEMPLATE_GLM(glm::dmat4x4, FloatingType, 16, glm::make_mat4x4)
-
-#undef DEF_SPEC_TEMPLATE
-#undef DEF_SPEC_TEMPLATE_GLM
-
-#ifdef WIN32
-#pragma warning(default : 4800)
-#endif
->>>>>>> 27f340b2
 
 void Dictionary::setValueHelper(std::string key, boost::any value) {
     // Ugly if-else statement is necessary as 'type' cannot be not constexpr
