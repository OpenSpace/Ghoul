--- conflicted
+++ resolved
@@ -24,6 +24,7 @@
  ****************************************************************************************/
 
 #include "misc/dictionary.h"
+
 #include <glm/gtc/type_ptr.hpp>
 
 #include <algorithm>
@@ -36,6 +37,108 @@
 }
 
 namespace ghoul {
+
+#ifdef WIN32
+#pragma warning ( disable : 4800 )
+#endif
+    
+    template <typename SOURCE, typename TARGET, size_t SIZE>
+    std::array<TARGET, SIZE> createArray(const SOURCE* const src) {
+        std::array<TARGET, SIZE> v;
+        for (size_t i = 0; i < SIZE; ++i)
+            v[i] = static_cast<TARGET>(src[i]);
+        return v;
+    }
+    
+#define DEF_SPEC_TEMPLATE(TYPE, STORAGETYPE)                                             \
+    template <>                                                                          \
+    bool Dictionary::setValue<TYPE>(std::string key, TYPE value,                         \
+                                    bool createIntermediate) {                           \
+        return setValue(std::move(key), STORAGETYPE(value), createIntermediate);         \
+    }                                                                                    \
+    template <>                                                                          \
+    bool Dictionary::getValue<TYPE>(const std::string& key, TYPE& value) const {         \
+        STORAGETYPE v;                                                                   \
+        const bool success = getValue(key, v);                                           \
+        value = static_cast<TYPE>(v);                                                    \
+        return success;                                                                  \
+    }                                                                                    \
+    template <>                                                                          \
+    bool Dictionary::hasValue<TYPE>(const std::string& key) const {                      \
+        return hasValue<STORAGETYPE>(key);                                               \
+}
+    
+#define DEF_SPEC_TEMPLATE_GLM(TYPE, STORAGETYPE, SIZE, CREATE)                           \
+    template <>                                                                          \
+    bool Dictionary::setValue<TYPE>(std::string key, TYPE value,                         \
+                                    bool createIntermediate) {                           \
+        auto v                                                                           \
+              = createArray<TYPE::value_type, STORAGETYPE, SIZE>(glm::value_ptr(value)); \
+        return setValue(std::move(key), std::move(v), createIntermediate);               \
+    }                                                                                    \
+    template <>                                                                          \
+    bool Dictionary::getValue<TYPE>(const std::string& key, TYPE& value) const {         \
+        std::array<STORAGETYPE, SIZE> v;                                                 \
+        const bool success = getValue(key, v);                                           \
+ value = CREATE(v.data());                                                               \
+        return success;                                                                  \
+    }                                                                                    \
+    template <>                                                                          \
+    bool Dictionary::hasValue<TYPE>(const std::string& key) const {                      \
+        return hasValue<std::array<STORAGETYPE, SIZE>>(key);                             \
+}
+    
+    DEF_SPEC_TEMPLATE(bool, IntegralType)
+    DEF_SPEC_TEMPLATE(char, IntegralType)
+    DEF_SPEC_TEMPLATE(signed char, IntegralType)
+    DEF_SPEC_TEMPLATE(unsigned char, UnsignedIntegralType)
+    DEF_SPEC_TEMPLATE(wchar_t, IntegralType)
+    DEF_SPEC_TEMPLATE(short, IntegralType)
+    DEF_SPEC_TEMPLATE(unsigned short, UnsignedIntegralType)
+    DEF_SPEC_TEMPLATE(int, IntegralType)
+    DEF_SPEC_TEMPLATE(unsigned int, UnsignedIntegralType)
+    DEF_SPEC_TEMPLATE(float, FloatingType)
+    DEF_SPEC_TEMPLATE_GLM(glm::vec2, FloatingType, 2, glm::make_vec2)
+    DEF_SPEC_TEMPLATE_GLM(glm::dvec2, FloatingType, 2, glm::make_vec2)
+    DEF_SPEC_TEMPLATE_GLM(glm::ivec2, IntegralType, 2, glm::make_vec2)
+    DEF_SPEC_TEMPLATE_GLM(glm::uvec2, UnsignedIntegralType, 2, glm::make_vec2)
+    DEF_SPEC_TEMPLATE_GLM(glm::bvec2, IntegralType, 2, glm::make_vec2)
+    DEF_SPEC_TEMPLATE_GLM(glm::vec3, FloatingType, 3, glm::make_vec3)
+    DEF_SPEC_TEMPLATE_GLM(glm::dvec3, FloatingType, 3, glm::make_vec3)
+    DEF_SPEC_TEMPLATE_GLM(glm::ivec3, IntegralType, 3, glm::make_vec3)
+    DEF_SPEC_TEMPLATE_GLM(glm::uvec3, UnsignedIntegralType, 3, glm::make_vec3)
+    DEF_SPEC_TEMPLATE_GLM(glm::bvec3, IntegralType, 3, glm::make_vec3)
+    DEF_SPEC_TEMPLATE_GLM(glm::vec4, FloatingType, 4, glm::make_vec4)
+    DEF_SPEC_TEMPLATE_GLM(glm::dvec4, FloatingType, 4, glm::make_vec4)
+    DEF_SPEC_TEMPLATE_GLM(glm::ivec4, IntegralType, 4, glm::make_vec4)
+    DEF_SPEC_TEMPLATE_GLM(glm::uvec4, UnsignedIntegralType, 4, glm::make_vec4)
+    DEF_SPEC_TEMPLATE_GLM(glm::bvec4, IntegralType, 4, glm::make_vec4)
+    DEF_SPEC_TEMPLATE_GLM(glm::mat2x2, FloatingType, 4, glm::make_mat2x2)
+    DEF_SPEC_TEMPLATE_GLM(glm::mat2x3, FloatingType, 6, glm::make_mat2x3)
+    DEF_SPEC_TEMPLATE_GLM(glm::mat2x4, FloatingType, 8, glm::make_mat2x4)
+    DEF_SPEC_TEMPLATE_GLM(glm::mat3x2, FloatingType, 6, glm::make_mat3x2)
+    DEF_SPEC_TEMPLATE_GLM(glm::mat3x3, FloatingType, 9, glm::make_mat3x3)
+    DEF_SPEC_TEMPLATE_GLM(glm::mat3x4, FloatingType, 12, glm::make_mat3x4)
+    DEF_SPEC_TEMPLATE_GLM(glm::mat4x2, FloatingType, 8, glm::make_mat4x2)
+    DEF_SPEC_TEMPLATE_GLM(glm::mat4x3, FloatingType, 12, glm::make_mat4x3)
+    DEF_SPEC_TEMPLATE_GLM(glm::mat4x4, FloatingType, 16, glm::make_mat4x4)
+    DEF_SPEC_TEMPLATE_GLM(glm::dmat2x2, FloatingType, 4, glm::make_mat2x2)
+    DEF_SPEC_TEMPLATE_GLM(glm::dmat2x3, FloatingType, 6, glm::make_mat2x3)
+    DEF_SPEC_TEMPLATE_GLM(glm::dmat2x4, FloatingType, 8, glm::make_mat2x4)
+    DEF_SPEC_TEMPLATE_GLM(glm::dmat3x2, FloatingType, 6, glm::make_mat3x2)
+    DEF_SPEC_TEMPLATE_GLM(glm::dmat3x3, FloatingType, 9, glm::make_mat3x3)
+    DEF_SPEC_TEMPLATE_GLM(glm::dmat3x4, FloatingType, 12, glm::make_mat3x4)
+    DEF_SPEC_TEMPLATE_GLM(glm::dmat4x2, FloatingType, 8, glm::make_mat4x2)
+    DEF_SPEC_TEMPLATE_GLM(glm::dmat4x3, FloatingType, 12, glm::make_mat4x3)
+    DEF_SPEC_TEMPLATE_GLM(glm::dmat4x4, FloatingType, 16, glm::make_mat4x4)
+    
+#undef DEF_SPEC_TEMPLATE
+#undef DEF_SPEC_TEMPLATE_GLM
+    
+    
+#ifdef WIN32
+#pragma warning ( default : 4800 )
+#endif
 
 Dictionary::Dictionary() {}
 
@@ -113,107 +216,6 @@
 	}
 }
 
-#ifdef WIN32
-#pragma warning ( disable : 4800 )
-#endif
-
-template <typename SOURCE, typename TARGET, size_t SIZE>
-std::array<TARGET, SIZE> createArray(const SOURCE* const src) {
-    std::array<TARGET, SIZE> v;
-    for (size_t i = 0; i < SIZE; ++i)
-        v[i] = static_cast<TARGET>(src[i]);
-    return v;
-}
-
-#define DEF_SPEC_TEMPLATE(TYPE, STORAGETYPE)                                             \
-    template <>                                                                          \
-    bool Dictionary::setValue<TYPE>(std::string key, TYPE value,                         \
-                                    bool createIntermediate) {                           \
-        return setValue(std::move(key), STORAGETYPE(value), createIntermediate);         \
-    }                                                                                    \
-    template <>                                                                          \
-    bool Dictionary::getValue<TYPE>(const std::string& key, TYPE& value) const {         \
-        STORAGETYPE v;                                                                   \
-        const bool success = getValue(key, v);                                           \
-        value = static_cast<TYPE>(v);                                                    \
-        return success;                                                                  \
-    }                                                                                    \
-    template <>                                                                          \
-    bool Dictionary::hasValue<TYPE>(const std::string& key) const {                      \
-        return hasValue<STORAGETYPE>(key);                                               \
-    }
-
-#define DEF_SPEC_TEMPLATE_GLM(TYPE, STORAGETYPE, SIZE, CREATE)                           \
-    template <>                                                                          \
-    bool Dictionary::setValue<TYPE>(std::string key, TYPE value,                         \
-                                    bool createIntermediate) {                           \
-        auto v                                                                           \
-              = createArray<TYPE::value_type, STORAGETYPE, SIZE>(glm::value_ptr(value)); \
-        return setValue(std::move(key), std::move(v), createIntermediate);               \
-    }                                                                                    \
-    template <>                                                                          \
-    bool Dictionary::getValue<TYPE>(const std::string& key, TYPE& value) const {         \
-        std::array<STORAGETYPE, SIZE> v;                                                 \
-        const bool success = getValue(key, v);                                           \
-        value = CREATE(v.data());                                                               \
-        return success;                                                                  \
-    }                                                                                    \
-    template <>                                                                          \
-    bool Dictionary::hasValue<TYPE>(const std::string& key) const {                      \
-        return hasValue<std::array<STORAGETYPE, SIZE>>(key);                             \
-    }
-
-DEF_SPEC_TEMPLATE(bool, IntegralType)
-DEF_SPEC_TEMPLATE(char, IntegralType)
-DEF_SPEC_TEMPLATE(signed char, IntegralType)
-DEF_SPEC_TEMPLATE(unsigned char, UnsignedIntegralType)
-DEF_SPEC_TEMPLATE(wchar_t, IntegralType)
-DEF_SPEC_TEMPLATE(short, IntegralType)
-DEF_SPEC_TEMPLATE(unsigned short, UnsignedIntegralType)
-DEF_SPEC_TEMPLATE(int, IntegralType)
-DEF_SPEC_TEMPLATE(unsigned int, UnsignedIntegralType)
-DEF_SPEC_TEMPLATE(float, FloatingType)
-DEF_SPEC_TEMPLATE_GLM(glm::vec2, FloatingType, 2, glm::make_vec2)
-DEF_SPEC_TEMPLATE_GLM(glm::dvec2, FloatingType, 2, glm::make_vec2)
-DEF_SPEC_TEMPLATE_GLM(glm::ivec2, IntegralType, 2, glm::make_vec2)
-DEF_SPEC_TEMPLATE_GLM(glm::uvec2, UnsignedIntegralType, 2, glm::make_vec2)
-DEF_SPEC_TEMPLATE_GLM(glm::bvec2, IntegralType, 2, glm::make_vec2)
-DEF_SPEC_TEMPLATE_GLM(glm::vec3, FloatingType, 3, glm::make_vec3)
-DEF_SPEC_TEMPLATE_GLM(glm::dvec3, FloatingType, 3, glm::make_vec3)
-DEF_SPEC_TEMPLATE_GLM(glm::ivec3, IntegralType, 3, glm::make_vec3)
-DEF_SPEC_TEMPLATE_GLM(glm::uvec3, UnsignedIntegralType, 3, glm::make_vec3)
-DEF_SPEC_TEMPLATE_GLM(glm::bvec3, IntegralType, 3, glm::make_vec3)
-DEF_SPEC_TEMPLATE_GLM(glm::vec4, FloatingType, 4, glm::make_vec4)
-DEF_SPEC_TEMPLATE_GLM(glm::dvec4, FloatingType, 4, glm::make_vec4)
-DEF_SPEC_TEMPLATE_GLM(glm::ivec4, IntegralType, 4, glm::make_vec4)
-DEF_SPEC_TEMPLATE_GLM(glm::uvec4, UnsignedIntegralType, 4, glm::make_vec4)
-DEF_SPEC_TEMPLATE_GLM(glm::bvec4, IntegralType, 4, glm::make_vec4)
-DEF_SPEC_TEMPLATE_GLM(glm::mat2x2, FloatingType, 4, glm::make_mat2x2)
-DEF_SPEC_TEMPLATE_GLM(glm::mat2x3, FloatingType, 6, glm::make_mat2x3)
-DEF_SPEC_TEMPLATE_GLM(glm::mat2x4, FloatingType, 8, glm::make_mat2x4)
-DEF_SPEC_TEMPLATE_GLM(glm::mat3x2, FloatingType, 6, glm::make_mat3x2)
-DEF_SPEC_TEMPLATE_GLM(glm::mat3x3, FloatingType, 9, glm::make_mat3x3)
-DEF_SPEC_TEMPLATE_GLM(glm::mat3x4, FloatingType, 12, glm::make_mat3x4)
-DEF_SPEC_TEMPLATE_GLM(glm::mat4x2, FloatingType, 8, glm::make_mat4x2)
-DEF_SPEC_TEMPLATE_GLM(glm::mat4x3, FloatingType, 12, glm::make_mat4x3)
-DEF_SPEC_TEMPLATE_GLM(glm::mat4x4, FloatingType, 16, glm::make_mat4x4)
-DEF_SPEC_TEMPLATE_GLM(glm::dmat2x2, FloatingType, 4, glm::make_mat2x2)
-DEF_SPEC_TEMPLATE_GLM(glm::dmat2x3, FloatingType, 6, glm::make_mat2x3)
-DEF_SPEC_TEMPLATE_GLM(glm::dmat2x4, FloatingType, 8, glm::make_mat2x4)
-DEF_SPEC_TEMPLATE_GLM(glm::dmat3x2, FloatingType, 6, glm::make_mat3x2)
-DEF_SPEC_TEMPLATE_GLM(glm::dmat3x3, FloatingType, 9, glm::make_mat3x3)
-DEF_SPEC_TEMPLATE_GLM(glm::dmat3x4, FloatingType, 12, glm::make_mat3x4)
-DEF_SPEC_TEMPLATE_GLM(glm::dmat4x2, FloatingType, 8, glm::make_mat4x2)
-DEF_SPEC_TEMPLATE_GLM(glm::dmat4x3, FloatingType, 12, glm::make_mat4x3)
-DEF_SPEC_TEMPLATE_GLM(glm::dmat4x4, FloatingType, 16, glm::make_mat4x4)
-
-#undef DEF_SPEC_TEMPLATE
-#undef DEF_SPEC_TEMPLATE_GLM
-
-
-#ifdef WIN32
-#pragma warning ( default : 4800 )
-#endif
 
 
 void Dictionary::setValueHelper(std::string key, boost::any value) {
@@ -223,26 +225,6 @@
         setValue(std::move(key), std::move(boost::any_cast<TYPE>(value)));               \
     \
 }
-<<<<<<< HEAD
-    
-std::string dictionaryhelper::lua_serializer(Dictionary* D, const std::string indentation) {
-    
-    std::string content;
-    const std::string indentationLevel = "    ";
-    std::string internalIndentation = indentation + indentationLevel;
-    
-    content += "{\n";
-    
-    auto keys = D->keys();
-    for (auto name: keys) {
-        if(D->type(name) == typeid(Dictionary)) {
-            Dictionary next;
-            D->getValue<Dictionary>(name, next);
-            content += internalIndentation + name +" = "+lua_serializer(&next, internalIndentation) + ",\n";
-        } else {
-            content += internalIndentation + name +" = " + getValueAsString(D, name) + ",\n";
-        }
-=======
     ///////
 
     // Ugly if-else statement is necessary as 'hash_code' is not constexpr, therefore a
@@ -299,7 +281,6 @@
     ELSE(glm::dmat4x4)
     else {
         setValue(key, value, false);
->>>>>>> 10d90885
     }
 #undef ELSE
 }
