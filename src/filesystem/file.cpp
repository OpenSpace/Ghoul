--- conflicted
+++ resolved
@@ -1,280 +1,210 @@
-/*****************************************************************************************
- *                                                                                       *
- * GHOUL                                                                                 *
- * General Helpful Open Utility Library                                                  *
- *                                                                                       *
- * Copyright (c) 2012-2014                                                               *
- *                                                                                       *
- * Permission is hereby granted, free of charge, to any person obtaining a copy of this  *
- * software and associated documentation files (the "Software"), to deal in the Software *
- * without restriction, including without limitation the rights to use, copy, modify,    *
- * merge, publish, distribute, sublicense, and/or sell copies of the Software, and to    *
- * permit persons to whom the Software is furnished to do so, subject to the following   *
- * conditions:                                                                           *
- *                                                                                       *
- * The above copyright notice and this permission notice shall be included in all copies *
- * or substantial portions of the Software.                                              *
- *                                                                                       *
- * THE SOFTWARE IS PROVIDED "AS IS", WITHOUT WARRANTY OF ANY KIND, EXPRESS OR IMPLIED,   *
- * INCLUDING BUT NOT LIMITED TO THE WARRANTIES OF MERCHANTABILITY, FITNESS FOR A         *
- * PARTICULAR PURPOSE AND NONINFRINGEMENT. IN NO EVENT SHALL THE AUTHORS OR COPYRIGHT    *
- * HOLDERS BE LIABLE FOR ANY CLAIM, DAMAGES OR OTHER LIABILITY, WHETHER IN AN ACTION OF  *
- * CONTRACT, TORT OR OTHERWISE, ARISING FROM, OUT OF OR IN CONNECTION WITH THE SOFTWARE  *
- * OR THE USE OR OTHER DEALINGS IN THE SOFTWARE.                                         *
- ****************************************************************************************/
-
-#include <ghoul/filesystem/file.h>
-
-#include <ghoul/filesystem/filesystem.h>
-#include <ghoul/logging/logmanager.h>
-
-#ifndef WIN32
-#include <ctime>
-#include <sys/types.h>
-#include <sys/stat.h>
-#endif
-
-using std::function;
-using std::string;
-
-namespace ghoul {
-namespace filesystem {
-
-namespace {
-const string _loggerCat = "File";
-#ifdef WIN32
-const char pathSeparator = '\\';
-const unsigned int changeBufferSize = 16384u;
-
-#define _CRT_SECURE_NO_WARNINGS
-#elif __APPLE__
-const char pathSeparator = '/';
-#else
-const char pathSeparator = '/';
-#endif
-}
-
-File::File(std::string filename, bool isRawPath,
-           FileChangedCallback fileChangedCallback)
-    : _fileChangedCallback(std::move(fileChangedCallback))
-{
-    if (isRawPath)
-        _filename = std::move(filename);
-    else
-        _filename = std::move(FileSys.absolutePath(std::move(filename)));
-
-    if (_fileChangedCallback)
-        installFileChangeListener();
-}
-    
-File::~File() {
-	if (_fileChangedCallback)
-		removeFileChangeListener();
-}
-
-void File::setCallback(FileChangedCallback callback) {
-	if (_fileChangedCallback)
-        removeFileChangeListener();
-    _fileChangedCallback = std::move(callback);
-    if (_fileChangedCallback)
-        installFileChangeListener();
-}
-
-const File::FileChangedCallback& File::callback() const {
-    return _fileChangedCallback;
-}
-
-File::operator const std::string&() const {
-    return _filename;
-}
-
-const std::string& File::path() const {
-    return _filename;
-}
-
-std::string File::filename() const {
-    string::size_type separator = _filename.rfind(pathSeparator);
-    if (separator != string::npos)
-        return _filename.substr(separator + 1);
-    else
-        return _filename;
-}
-
-string File::baseName() const {
-    string&& fileName = filename();
-    string::size_type dot = fileName.rfind(".");
-    if (dot != string::npos)
-        return fileName.substr(0, dot);
-    else
-        return fileName;
-}
-
-string File::fullBaseName() const {
-    string::size_type dot = _filename.rfind(".");
-    if (dot != string::npos)
-        return _filename.substr(0, dot);
-    else
-        return _filename;
-}
-
-string File::directoryName() const {
-    string::size_type separator = _filename.rfind(pathSeparator);
-    if (separator != string::npos)
-        return _filename.substr(0, separator);
-    else
-        return _filename;
-}
-
-string File::fileExtension() const {
-    string::size_type dot = _filename.rfind(".");
-    if (dot != string::npos)
-        return _filename.substr(dot + 1);
-    else
-        return _filename;
-}
-    
-std::string File::lastModifiedDate() const {
-	if (!FileSys.fileExists(_filename)) {
-		LERROR("Error retrieving last-modified date for file '" << _filename << "'." <<
-			"File did not exist");
-		return "";
-	}
-#ifdef WIN32
-	HANDLE fileHandle = CreateFile(
-		_filename.c_str(),
-		GENERIC_READ,
-		FILE_SHARE_READ | FILE_SHARE_WRITE | FILE_SHARE_DELETE,
-		NULL,
-		OPEN_EXISTING,
-		NULL,
-		NULL);
-    if (fileHandle == INVALID_HANDLE_VALUE) {
-        LERROR("File handle for '" << _filename << "' could not be obtained");
-        return "";
-    }
-
-	LPFILETIME lastWriteTime = NULL;
-	BOOL success = GetFileTime(fileHandle, NULL, NULL, lastWriteTime);
-    if (success == 0) {
-        const DWORD error = GetLastError();
-        LPTSTR errorBuffer = nullptr;
-        FormatMessage(FORMAT_MESSAGE_FROM_SYSTEM |
-            FORMAT_MESSAGE_ALLOCATE_BUFFER |
-            FORMAT_MESSAGE_IGNORE_INSERTS,
-            NULL,
-            error,
-            MAKELANGID(LANG_NEUTRAL, SUBLANG_DEFAULT),
-            (LPTSTR)&errorBuffer,
-            0,
-            NULL);
-        if (errorBuffer != nullptr) {
-            std::string error(errorBuffer);
-			LERROR("Could not retrieve last-modified date for file '" << _filename <<
-				"':" << error);
-            LocalFree(errorBuffer);
-        }
-		return "";
-    }
-	else {
-		LPSYSTEMTIME time = NULL;
-		FileTimeToSystemTime(lastWriteTime, time);
-		return std::to_string(time->wYear) + "-" + std::to_string(time->wMonth) + "-" +
-			std::to_string(time->wDay) + "T" + std::to_string(time->wHour) + ":" +
-			std::to_string(time->wMinute) + ":" + std::to_string(time->wSecond) + "." +
-			std::to_string(time->wMilliseconds);
-	}
-#else
-	struct stat attrib;
-	stat(_filename.c_str(), &attrib);
-	struct tm* time = gmtime(&(attrib.st_ctime));
-	char buffer[128];
-	strftime(buffer, 128, "%Y-%m-%dT%H:%M:%S", time);
-	return buffer;
-#endif
-}
-
-
-void File::installFileChangeListener() {
-	FileSys.addFileListener(this);
-}
-
-void File::removeFileChangeListener() {
-	FileSys.removeFileListener(this);
-}
-
-<<<<<<< HEAD
-=======
-void File::beginRead() {
-    ZeroMemory(&_overlappedBuffer, sizeof(OVERLAPPED));
-    _overlappedBuffer.hEvent = this;
-
-    _changeBuffer[_activeBuffer].resize(changeBufferSize);
-	ZeroMemory(&(_changeBuffer[_activeBuffer][0]), changeBufferSize);
-
-    DWORD returnedBytes;
-    BOOL success = ReadDirectoryChangesW(
-        _directoryHandle,
-        &_changeBuffer[_activeBuffer][0],
-        static_cast<DWORD>(_changeBuffer[_activeBuffer].size()),
-        false,
-        FILE_NOTIFY_CHANGE_LAST_WRITE | FILE_NOTIFY_CHANGE_SIZE,
-        &returnedBytes,
-        &_overlappedBuffer,
-        &completionHandler);
-
-    if (success == 0) {
-        const DWORD error = GetLastError();
-        LPTSTR errorBuffer = nullptr;
-        FormatMessage(FORMAT_MESSAGE_FROM_SYSTEM |
-            FORMAT_MESSAGE_ALLOCATE_BUFFER |
-            FORMAT_MESSAGE_IGNORE_INSERTS,
-            NULL,
-            error,
-            MAKELANGID(LANG_NEUTRAL, SUBLANG_DEFAULT),
-            (LPTSTR)&errorBuffer,
-            0,
-            NULL);
-        if (errorBuffer != nullptr) {
-            std::string error(errorBuffer);
-            LERROR("Error reading directory changes: " << error);
-            LocalFree(errorBuffer);
-        }
-    }
-}
-    
-#elif __APPLE__
-
-void File::completionHandler(
-                             ConstFSEventStreamRef,
-                             void *clientCallBackInfo,
-                             size_t numEvents,
-                             void *eventPaths,
-                             const FSEventStreamEventFlags[],
-                             const FSEventStreamEventId[])
-{
-    File* fileObj = reinterpret_cast<File*>(clientCallBackInfo);
-    char** paths = reinterpret_cast<char**>(eventPaths);
-    for (size_t i=0; i<numEvents; i++) {
-        const string path = string(paths[i]);
-        const string directory = fileObj->directoryName() + '/';
-        if (path == directory) {
-            struct stat fileinfo;
-            stat(fileObj->_filename.c_str(), &fileinfo);
-            if (fileinfo.st_mtimespec.tv_sec != fileObj->_lastModifiedTime) {
-                fileObj->_lastModifiedTime = fileinfo.st_atimespec.tv_sec;
-                fileObj->_fileChangedCallback(*fileObj);
-            }
-        }
-    }
-}
-#else // Linux
-
-#endif
-
->>>>>>> ba68d545
-std::ostream& operator<<(std::ostream& os, const File& f) {
-    return os << f.path();
-}
-
-} // namespace filesystem
-} // namespace ghoul
+/*****************************************************************************************
+ *                                                                                       *
+ * GHOUL                                                                                 *
+ * General Helpful Open Utility Library                                                  *
+ *                                                                                       *
+ * Copyright (c) 2012-2014                                                               *
+ *                                                                                       *
+ * Permission is hereby granted, free of charge, to any person obtaining a copy of this  *
+ * software and associated documentation files (the "Software"), to deal in the Software *
+ * without restriction, including without limitation the rights to use, copy, modify,    *
+ * merge, publish, distribute, sublicense, and/or sell copies of the Software, and to    *
+ * permit persons to whom the Software is furnished to do so, subject to the following   *
+ * conditions:                                                                           *
+ *                                                                                       *
+ * The above copyright notice and this permission notice shall be included in all copies *
+ * or substantial portions of the Software.                                              *
+ *                                                                                       *
+ * THE SOFTWARE IS PROVIDED "AS IS", WITHOUT WARRANTY OF ANY KIND, EXPRESS OR IMPLIED,   *
+ * INCLUDING BUT NOT LIMITED TO THE WARRANTIES OF MERCHANTABILITY, FITNESS FOR A         *
+ * PARTICULAR PURPOSE AND NONINFRINGEMENT. IN NO EVENT SHALL THE AUTHORS OR COPYRIGHT    *
+ * HOLDERS BE LIABLE FOR ANY CLAIM, DAMAGES OR OTHER LIABILITY, WHETHER IN AN ACTION OF  *
+ * CONTRACT, TORT OR OTHERWISE, ARISING FROM, OUT OF OR IN CONNECTION WITH THE SOFTWARE  *
+ * OR THE USE OR OTHER DEALINGS IN THE SOFTWARE.                                         *
+ ****************************************************************************************/
+
+#include <ghoul/filesystem/file.h>
+
+#include <ghoul/filesystem/filesystem.h>
+#include <ghoul/logging/logmanager.h>
+
+#ifndef WIN32
+#include <ctime>
+#include <sys/types.h>
+#include <sys/stat.h>
+#endif
+
+using std::function;
+using std::string;
+
+namespace ghoul {
+namespace filesystem {
+
+namespace {
+const string _loggerCat = "File";
+#ifdef WIN32
+const char pathSeparator = '\\';
+const unsigned int changeBufferSize = 16384u;
+
+#define _CRT_SECURE_NO_WARNINGS
+#elif __APPLE__
+const char pathSeparator = '/';
+#else
+const char pathSeparator = '/';
+#endif
+}
+
+File::File(std::string filename, bool isRawPath,
+           FileChangedCallback fileChangedCallback)
+    : _fileChangedCallback(std::move(fileChangedCallback))
+{
+    if (isRawPath)
+        _filename = std::move(filename);
+    else
+        _filename = std::move(FileSys.absolutePath(std::move(filename)));
+
+    if (_fileChangedCallback)
+        installFileChangeListener();
+}
+    
+File::~File() {
+	if (_fileChangedCallback)
+		removeFileChangeListener();
+}
+
+void File::setCallback(FileChangedCallback callback) {
+	if (_fileChangedCallback)
+        removeFileChangeListener();
+    _fileChangedCallback = std::move(callback);
+    if (_fileChangedCallback)
+        installFileChangeListener();
+}
+
+const File::FileChangedCallback& File::callback() const {
+    return _fileChangedCallback;
+}
+
+File::operator const std::string&() const {
+    return _filename;
+}
+
+const std::string& File::path() const {
+    return _filename;
+}
+
+std::string File::filename() const {
+    string::size_type separator = _filename.rfind(pathSeparator);
+    if (separator != string::npos)
+        return _filename.substr(separator + 1);
+    else
+        return _filename;
+}
+
+string File::baseName() const {
+    string&& fileName = filename();
+    string::size_type dot = fileName.rfind(".");
+    if (dot != string::npos)
+        return fileName.substr(0, dot);
+    else
+        return fileName;
+}
+
+string File::fullBaseName() const {
+    string::size_type dot = _filename.rfind(".");
+    if (dot != string::npos)
+        return _filename.substr(0, dot);
+    else
+        return _filename;
+}
+
+string File::directoryName() const {
+    string::size_type separator = _filename.rfind(pathSeparator);
+    if (separator != string::npos)
+        return _filename.substr(0, separator);
+    else
+        return _filename;
+}
+
+string File::fileExtension() const {
+    string::size_type dot = _filename.rfind(".");
+    if (dot != string::npos)
+        return _filename.substr(dot + 1);
+    else
+        return _filename;
+}
+    
+std::string File::lastModifiedDate() const {
+	if (!FileSys.fileExists(_filename)) {
+		LERROR("Error retrieving last-modified date for file '" << _filename << "'." <<
+			"File did not exist");
+		return "";
+	}
+#ifdef WIN32
+	HANDLE fileHandle = CreateFile(
+		_filename.c_str(),
+		GENERIC_READ,
+		FILE_SHARE_READ | FILE_SHARE_WRITE | FILE_SHARE_DELETE,
+		NULL,
+		OPEN_EXISTING,
+		NULL,
+		NULL);
+    if (fileHandle == INVALID_HANDLE_VALUE) {
+        LERROR("File handle for '" << _filename << "' could not be obtained");
+        return "";
+    }
+
+	LPFILETIME lastWriteTime = NULL;
+	BOOL success = GetFileTime(fileHandle, NULL, NULL, lastWriteTime);
+    if (success == 0) {
+        const DWORD error = GetLastError();
+        LPTSTR errorBuffer = nullptr;
+        FormatMessage(FORMAT_MESSAGE_FROM_SYSTEM |
+            FORMAT_MESSAGE_ALLOCATE_BUFFER |
+            FORMAT_MESSAGE_IGNORE_INSERTS,
+            NULL,
+            error,
+            MAKELANGID(LANG_NEUTRAL, SUBLANG_DEFAULT),
+            (LPTSTR)&errorBuffer,
+            0,
+            NULL);
+        if (errorBuffer != nullptr) {
+            std::string error(errorBuffer);
+			LERROR("Could not retrieve last-modified date for file '" << _filename <<
+				"':" << error);
+            LocalFree(errorBuffer);
+        }
+		return "";
+    }
+	else {
+		LPSYSTEMTIME time = NULL;
+		FileTimeToSystemTime(lastWriteTime, time);
+		return std::to_string(time->wYear) + "-" + std::to_string(time->wMonth) + "-" +
+			std::to_string(time->wDay) + "T" + std::to_string(time->wHour) + ":" +
+			std::to_string(time->wMinute) + ":" + std::to_string(time->wSecond) + "." +
+			std::to_string(time->wMilliseconds);
+	}
+#else
+	struct stat attrib;
+	stat(_filename.c_str(), &attrib);
+	struct tm* time = gmtime(&(attrib.st_ctime));
+	char buffer[128];
+	strftime(buffer, 128, "%Y-%m-%dT%H:%M:%S", time);
+	return buffer;
+#endif
+}
+
+
+void File::installFileChangeListener() {
+	FileSys.addFileListener(this);
+}
+
+void File::removeFileChangeListener() {
+	FileSys.removeFileListener(this);
+}
+
+std::ostream& operator<<(std::ostream& os, const File& f) {
+    return os << f.path();
+}
+
+} // namespace filesystem
+} // namespace ghoul