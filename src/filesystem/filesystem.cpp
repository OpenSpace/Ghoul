/*****************************************************************************************
 *                                                                                       *
 * GHOUL                                                                                 *
 * General Helpful Open Utility Library                                                  *
 *                                                                                       *
 * Copyright (c) 2012-2014                                                               *
 *                                                                                       *
 * Permission is hereby granted, free of charge, to any person obtaining a copy of this  *
 * software and associated documentation files (the "Software"), to deal in the Software *
 * without restriction, including without limitation the rights to use, copy, modify,    *
 * merge, publish, distribute, sublicense, and/or sell copies of the Software, and to    *
 * permit persons to whom the Software is furnished to do so, subject to the following   *
 * conditions:                                                                           *
 *                                                                                       *
 * The above copyright notice and this permission notice shall be included in all copies *
 * or substantial portions of the Software.                                              *
 *                                                                                       *
 * THE SOFTWARE IS PROVIDED "AS IS", WITHOUT WARRANTY OF ANY KIND, EXPRESS OR IMPLIED,   *
 * INCLUDING BUT NOT LIMITED TO THE WARRANTIES OF MERCHANTABILITY, FITNESS FOR A         *
 * PARTICULAR PURPOSE AND NONINFRINGEMENT. IN NO EVENT SHALL THE AUTHORS OR COPYRIGHT    *
 * HOLDERS BE LIABLE FOR ANY CLAIM, DAMAGES OR OTHER LIABILITY, WHETHER IN AN ACTION OF  *
 * CONTRACT, TORT OR OTHERWISE, ARISING FROM, OUT OF OR IN CONNECTION WITH THE SOFTWARE  *
 * OR THE USE OR OTHER DEALINGS IN THE SOFTWARE.                                         *
 ****************************************************************************************/

#include <ghoul/filesystem/filesystem.h>

#include <ghoul/filesystem/cachemanager.h>
#include <ghoul/logging/logmanager.h>

#include <algorithm>
#include <cassert>
#include <regex>
#include <stdio.h>

#ifdef WIN32
#include <direct.h>
#include <windows.h>
#include <Shlobj.h>
#else
#include <dirent.h>
#include <unistd.h>
#include <sys/param.h>
#include <sys/stat.h>
#include <sys/types.h>
#include <pwd.h>
#endif

#if !defined(WIN32) && !defined(__APPLE__)
#include <sys/inotify.h>
#define EVENT_SIZE  ( sizeof (struct inotify_event) )
#define BUF_LEN     ( 1024 * ( EVENT_SIZE + 16 ) )
 const uint32_t mask = IN_ALL_EVENTS | IN_IGNORED | IN_Q_OVERFLOW | IN_UNMOUNT | IN_ISDIR;
#endif

using std::string;
namespace {
    const string _loggerCat = "FileSystem";
}

namespace {
#ifdef WIN32
	const char pathSeparator = '\\';
	const unsigned int changeBufferSize = 16384u;

#define _CRT_SECURE_NO_WARNINGS
#elif __APPLE__
	const char pathSeparator = '/';
	// the maximum latency allowed before a changed is registered
	const CFAbsoluteTime latency = 1.0;
#else
	const char pathSeparator = '/';
#endif
}

namespace ghoul {
namespace filesystem {

FileSystem* FileSystem::_fileSystem = nullptr;
const std::string FileSystem::TokenOpeningBraces = "${";
const std::string FileSystem::TokenClosingBraces = "}";
#ifdef WIN32
const char FileSystem::PathSeparator = '\\';
#else
const char FileSystem::PathSeparator = '/';
#endif

FileSystem::FileSystem()
    : _cacheManager(nullptr)
{}

void FileSystem::initialize() {
    assert(_fileSystem == nullptr);
    if (_fileSystem == nullptr)
        _fileSystem = new FileSystem;

#if defined(WIN32)
#elif defined(__APPLE__)
#else
    _fileSystem->_inotifyHandle = inotify_init();
    _fileSystem->_keepGoing = true;
    _fileSystem->_t = std::thread(inotifyWatcher);
#endif
}

void FileSystem::deinitialize() {
    assert(_fileSystem != nullptr);
#ifdef WIN32
	for (auto d : _fileSystem->_directories) {
		DirectoryHandle* dh = d.second;
		CancelIo(dh->_handle);
		CloseHandle(dh->_handle);
		delete dh;
	}
#elif __APPLE__
    for (auto d : _fileSystem->_directories) {
        DirectoryHandle* dh = d.second;
        FSEventStreamStop(dh->_eventStream);
        FSEventStreamInvalidate(dh->_eventStream);
        FSEventStreamRelease(dh->_eventStream);
        delete dh;
    }
#else
	_fileSystem->_keepGoing = false;
	if (_fileSystem->_t.joinable())
		_fileSystem->_t.join();
	close( _fileSystem->_inotifyHandle );
#endif
    delete _fileSystem;
}

FileSystem& FileSystem::ref() {
    assert(_fileSystem != nullptr);
    return *_fileSystem;
}

string FileSystem::absolutePath(string path) const {
    expandPathTokens(path);

    static const int PATH_BUFFER_SIZE = 4096;
    char* buffer = nullptr;
#ifdef WIN32
    buffer = new char[PATH_BUFFER_SIZE];
    const DWORD success = GetFullPathName(path.c_str(), PATH_BUFFER_SIZE, buffer, 0);
    if (success == 0) {
        delete[] buffer;
        buffer = nullptr;
    }
#else
    char errorBuffer[PATH_BUFFER_SIZE];
    buffer = realpath(path.c_str(), errorBuffer);
    if (buffer == NULL) {
        LERROR("Error resolving the real path. Problem part: '" << errorBuffer << "'");
        return path;
    }
#endif

    if (buffer) {
        path = string(buffer);
#ifdef WIN32
        delete[] buffer;
#endif
        return path;
    }

    return path;
}

string FileSystem::relativePath(string path,
                                const Directory& baseDirectory) const
{
    if (path.empty()) {
        LERROR("'path' must contain a path");
        return path;
    }
    string&& pathAbsolute = cleanupPath(absolutePath(path));
    string&& directoryAbsolute = cleanupPath(absolutePath(baseDirectory));

    // Return identity path if absolutes are equal
    if (pathAbsolute == directoryAbsolute)
        return ".";

    // Check for different drives on Windows
    if (pathAbsolute[0] != directoryAbsolute[0])
        return path;

    // Find the common part in the 'path' and 'baseDirectory'
    size_t commonBasePosition = commonBasePathPosition(pathAbsolute, directoryAbsolute);
    string&& directoryRemainder = directoryAbsolute.substr(commonBasePosition);
    string relativePath = pathAbsolute.substr(commonBasePosition);
    if (relativePath[0] == PathSeparator)
        relativePath = relativePath.substr(1);

    // Construct the relative path by iteratively subtracting the additional folders from
    // 'directoryRemainder'
    size_t position = directoryRemainder.find(PathSeparator);
    while (position != string::npos) {
        if (relativePath.empty())
            relativePath = "..";
        else
            relativePath = ".." + (PathSeparator + relativePath);
        position = directoryRemainder.find(PathSeparator, position + 1);
    }
    return relativePath;
}
    
std::string FileSystem::pathByAppendingComponent(std::string path,
												 std::string component) const
{
	return std::move(path) + PathSeparator + std::move(component);
}

Directory FileSystem::currentDirectory() const {
#ifdef WIN32
    // Get the size of the directory
    DWORD size = GetCurrentDirectory(0, NULL);
    char* buffer = new char[size];
    DWORD success = GetCurrentDirectory(size, buffer);
    if (success == 0) {
        // Log error
        DWORD error = GetLastError();
        LPTSTR errorBuffer = nullptr;
        FormatMessage(FORMAT_MESSAGE_FROM_SYSTEM |
                      FORMAT_MESSAGE_ALLOCATE_BUFFER |
                      FORMAT_MESSAGE_IGNORE_INSERTS,
                      NULL,
                      error,
                      MAKELANGID(LANG_NEUTRAL, SUBLANG_DEFAULT),
                      (LPTSTR)&errorBuffer,
                      0,
                      NULL);
        if (errorBuffer != nullptr) {
            string error(errorBuffer);
            LocalFree(errorBuffer);
            LERROR("Error retrieving current directory: " << error);
        }
        return Directory();
    }
    string&& currentDir = std::move(string(buffer));
    delete[] buffer;
#else
    char* buffer = new char[MAXPATHLEN];
    char* result = getcwd(buffer, MAXPATHLEN);
    if (result == nullptr) {
        LERROR("Error retrieving current directory: " << errno);
        return Directory();
    }
    string currentDir = string(buffer);
    delete[] buffer;
#endif
    return Directory(currentDir);
}
    
void FileSystem::setCurrentDirectory(const Directory& directory) const {
#ifdef WIN32
    const BOOL success = SetCurrentDirectory(directory.path().c_str());
    if (success == 0) {
        // Log error
        DWORD error = GetLastError();
        LPTSTR errorBuffer = nullptr;
        FormatMessage(FORMAT_MESSAGE_FROM_SYSTEM |
                      FORMAT_MESSAGE_ALLOCATE_BUFFER |
                      FORMAT_MESSAGE_IGNORE_INSERTS,
                      NULL,
                      error,
                      MAKELANGID(LANG_NEUTRAL, SUBLANG_DEFAULT),
                      (LPTSTR)&errorBuffer,
                      0,
                      NULL);
        if (errorBuffer != nullptr) {
            string error(errorBuffer);
            LocalFree(errorBuffer);
            LERROR("Error setting current directory: " << error);
        }
    }
#else
    const int success = chdir(directory.path().c_str());
    if (success != 0)
        LERROR("Error setting current directory: " << errno);
#endif
}

bool FileSystem::fileExists(const File& path) const {
	return fileExists(path.path(),true);
}

bool FileSystem::fileExists(std::string path, bool isRawPath) const {
	if (!isRawPath)
		path = absPath(path);
#ifdef WIN32
	const DWORD attributes = GetFileAttributes(path.c_str());
	if (attributes == INVALID_FILE_ATTRIBUTES) {
		const DWORD error = GetLastError();
		if ((error != ERROR_FILE_NOT_FOUND) && (error != ERROR_PATH_NOT_FOUND)) {
			LPTSTR errorBuffer = nullptr;
			FormatMessage(FORMAT_MESSAGE_FROM_SYSTEM |
				FORMAT_MESSAGE_ALLOCATE_BUFFER |
				FORMAT_MESSAGE_IGNORE_INSERTS,
				NULL,
				error,
				MAKELANGID(LANG_NEUTRAL, SUBLANG_DEFAULT),
				(LPTSTR)&errorBuffer,
				0,
				NULL);
			if (errorBuffer != nullptr) {
				string error(errorBuffer);
				LocalFree(errorBuffer);
				LERROR("Error retrieving file attributes: " << error);
			}
		}
		return false;
	}
	else
		return (attributes & FILE_ATTRIBUTE_DIRECTORY) == 0;
#else
	struct stat buffer;
	const int statResult = stat(path.c_str(), &buffer);
	if (statResult != 0)
		return false;
	const int isFile = S_ISREG(buffer.st_mode);
	return (isFile != 0);
#endif
}

bool FileSystem::directoryExists(const Directory& path) const {
#ifdef WIN32
    const DWORD attributes = GetFileAttributes(path.path().c_str());
    if (attributes == INVALID_FILE_ATTRIBUTES) {
        const DWORD error = GetLastError();
        if ((error != ERROR_FILE_NOT_FOUND) && (error != ERROR_PATH_NOT_FOUND)) {
            LPTSTR errorBuffer = nullptr;
            FormatMessage(FORMAT_MESSAGE_FROM_SYSTEM |
                FORMAT_MESSAGE_ALLOCATE_BUFFER |
                FORMAT_MESSAGE_IGNORE_INSERTS,
                NULL,
                error,
                MAKELANGID(LANG_NEUTRAL, SUBLANG_DEFAULT),
                (LPTSTR)&errorBuffer,
                0,
                NULL);
            if (errorBuffer != nullptr) {
                string error(errorBuffer);
                LocalFree(errorBuffer);
                LERROR("Error retrieving file attributes: " << error);
            }
        }
        return false;
    }
    else
        return (attributes & FILE_ATTRIBUTE_DIRECTORY) != 0;
#else
    const string& dirPath = path.path();
    struct stat buffer;
    const int statResult = stat(dirPath.c_str(), &buffer);
    if (statResult != 0)
        return false;
    const int isDir = S_ISDIR(buffer.st_mode);
    return (isDir != 0);
#endif
}
    
bool FileSystem::deleteFile(const File& path) const {
    const bool isFile = fileExists(path);
    if (isFile) {
        const int removeResult = remove(path.path().c_str());
        return removeResult == 0;
    }
    else
        return false;
}
    
bool FileSystem::createDirectory(const Directory& path, bool recursive) const {
	if (recursive) {
		std::vector<Directory> directories;
		Directory d = path;
        while (!FileSys.directoryExists(d)) {
            //LERROR("Adding path to v: " << d.path());
			directories.push_back(d);
			d = d.parentDirectory();
		}

		bool success = true;
		std::for_each(
			directories.rbegin(),
			directories.rend(),
			[&success, this](const Directory& d)
			   {
				if (!success)
					return;
				else
					success = createDirectory(d, false);
				});

		return success;
	}
	else {
#ifdef WIN32
		BOOL success = CreateDirectory(path.path().c_str(), NULL);
		if (success)
			return true;
		else {
			DWORD error = GetLastError();
			if (ERROR == ERROR_ALREADY_EXISTS)
				return true;
			else {
				LPTSTR errorBuffer = nullptr;
				FormatMessage(FORMAT_MESSAGE_FROM_SYSTEM |
							  FORMAT_MESSAGE_ALLOCATE_BUFFER |
							  FORMAT_MESSAGE_IGNORE_INSERTS,
							  NULL,
							  error,
							  MAKELANGID(LANG_NEUTRAL, SUBLANG_DEFAULT),
							  (LPTSTR)&errorBuffer,
							  0,
							  NULL);
				if (errorBuffer != nullptr) {
					string error(errorBuffer);
					LocalFree(errorBuffer);
					LERROR("Error creating directory '" << path << "': " << error);
				}
				else 
					LERROR("Error creating directory '" << path << "'");

				return false;
			}
		}
#else
		int success = mkdir(path.path().c_str(), S_IRWXU | S_IRWXG | S_IROTH | S_IXOTH);
		if (success == 0)
			return true;
		else {
			if (errno == EEXIST)
				return true;
			else {
				LERROR("Error creating directory '" << path << "': " << errno);
				return false;
			}
		}
#endif
	}
}

bool FileSystem::deleteDirectory(const Directory& path) const {
    const bool isDir = directoryExists(path);
    if (!isDir)
        return false;
#ifdef WIN32
    const int rmDirResult = _rmdir(path.path().c_str());
    return rmDirResult != -1;
#else
    const string& dirPath = path;
    DIR* directory = opendir(dirPath.c_str());
    bool success = false;
    
    if (directory) {
        struct dirent* p;
        
        success = true;
        
        while (success) {
            p = readdir(directory);
            if (p == nullptr)
                break;
            
            const string name = string(p->d_name);
            if (name == "." || name == "..")
                continue;

            struct stat statbuf;
            const string fullName = dirPath + "/" + name;
            const int statResult = stat(fullName.c_str(), &statbuf);
            if (statResult == 0) {
                if (S_ISDIR(statbuf.st_mode))
                    success &= deleteDirectory(fullName);
                else {
                    const int removeSuccess = remove(fullName.c_str());
                    success &= (removeSuccess == 0);
                }
            }
        }
        closedir(directory);
    }
    
    if (success) {
        const int rmdirSuccess = rmdir(dirPath.c_str());
        success = (rmdirSuccess == 0);
    }
    
    return success;
#endif
}

void FileSystem::registerPathToken(string token, string path, bool override) {
#ifdef GHL_DEBUG
    if (token.empty()) {
        LERROR("Token cannot not be empty");
        return;
    }
    
    std::string&& beginning = token.substr(0, TokenOpeningBraces.size());
    std::string&& ending = token.substr(token.size() - TokenClosingBraces.size());
    if ((beginning != TokenOpeningBraces) || (ending != TokenClosingBraces)) {
        LERROR("Token has to start with '" + TokenOpeningBraces +
                    "' and end with '" + TokenClosingBraces + "'");
        return;
    }
    
    
	if (!override) {
		if (_fileSystem->_tokenMap.find(token) != _fileSystem->_tokenMap.end()) {
			LERROR("Token already bound to path '" +
						_fileSystem->_tokenMap[token] + "'");
			return;
		}
	}
#endif
	if (override) {
		auto it = _fileSystem->_tokenMap.find(token);
		_fileSystem->_tokenMap.erase(it);
	}
	_fileSystem->_tokenMap.emplace(token, path);
}
    
string FileSystem::cleanupPath(string path) const {
#ifdef WIN32
    // In Windows, replace all '/' by '\\' for conformity
    std::replace(path.begin(), path.end(), '/', '\\');
    std::string&& drivePart = path.substr(0, 3);
    std::regex&& driveRegex = std::regex("([[:lower:]][\\:][\\\\])");
    const bool hasCorrectSize = path.size() >= 3;
    if (hasCorrectSize && std::regex_match(drivePart, driveRegex))
        std::transform(path.begin(), path.begin() + 1,
                        path.begin(), toupper);
#else
    // Remove all double separators (will automatically be done on Windows)
#endif
    size_t position = 0;
    while (position != string::npos) {
        char dualSeparator[2];
        dualSeparator[0] = PathSeparator;
        dualSeparator[1] = PathSeparator;
        position = path.find(dualSeparator);
        if (position != string::npos)
            path = std::move(path.substr(0, position) + path.substr(position + 1));
    }
    
    // Remove trailing separator
    if (path[path.size() - 1] == PathSeparator)
        path = std::move(path.substr(0, path.size() - 1));
    
    return path;
}
    
size_t FileSystem::commonBasePathPosition(const string& p1, const string& p2) const {
    // 'currentPosition' stores the position until which the two paths are the same,
    // 'nextPosition' is a look-ahead. If the look-ahead is equal as well,
    // 'currentPosition' is replaced by this. At the end of the loop 'currentPosition'
    // contains the last position until which both paths are the same
    size_t currentPosition = 0;
    size_t nextPosition = p1.find(PathSeparator);
    while (nextPosition != string::npos) {
        const int result = p1.compare(0, nextPosition, p2, 0 , nextPosition);
        if (result == 0) {
            currentPosition = nextPosition;
            nextPosition = p1.find(PathSeparator, nextPosition + 1);
        }
        else
            break;
    }
    const int result = p1.compare(0, p1.length(), p2, 0 , p1.length());
    if (result == 0)
        currentPosition = p1.length();
    return currentPosition;
}
    
bool FileSystem::hasTokens(const string& path) const {
    const bool hasOpeningBrace = path.find(TokenOpeningBraces) != string::npos;
    const bool hasClosingBrace = path.find(TokenClosingBraces) != string::npos;
    return hasOpeningBrace && hasClosingBrace;
}

bool FileSystem::expandPathTokens(std::string& path) const {
    while (hasTokens(path)) {
        string::size_type beginning = path.find(TokenOpeningBraces);
        string::size_type closing = path.find(TokenClosingBraces);
        string::size_type closingLocation = closing + TokenClosingBraces.size();
        const std::string currentToken = path.substr(beginning, closingLocation);
        const std::string& replacement = resolveToken(currentToken);
        if (replacement == currentToken) {
            // replacement == currentToken will be true if the respective token could not
            // be found;  resolveToken will print an error in that case
            return false;
        }
        path.replace(beginning, closing + TokenClosingBraces.size() - beginning, replacement);
    }
    return true;
}

std::vector<std::string> FileSystem::tokens() const {
	std::vector<std::string> tokens;
	for (auto token : _tokenMap) {
		tokens.push_back(token.first);
	}
	return tokens;
}
    
bool FileSystem::createCacheManager(const Directory& cacheDirectory) {
    if (!_fileSystem->directoryExists(cacheDirectory)) {
        LERROR("Requested cache directory '" << cacheDirectory << "' did not exist");
        return false;
    }
    
    if (_fileSystem->_cacheManager != nullptr) {
        LERROR("CacheManager was already created");
        return false;
    }
    
    _fileSystem->_cacheManager = new CacheManager(cacheDirectory);
    assert(_fileSystem->_cacheManager);
    return true;
}

<<<<<<< HEAD
void FileSystem::addFileListener(File* file) {
	assert(file != nullptr);
#if defined(WIN32)			// Windows
	//LDEBUG("Trying to insert  " << file);
	std::string d = file->directoryName();
	auto f = _directories.find(d);
	if (f == _directories.end()) {
		LDEBUG("started watching: " << d);
		DirectoryHandle* handle = new DirectoryHandle;
		handle->_activeBuffer = 0;
		handle->_handle = nullptr;

		handle->_handle = CreateFile(
			d.c_str(),
			FILE_LIST_DIRECTORY,
			FILE_SHARE_READ | FILE_SHARE_WRITE | FILE_SHARE_DELETE,
			NULL,
			OPEN_EXISTING,
			FILE_FLAG_BACKUP_SEMANTICS | FILE_FLAG_OVERLAPPED,
			NULL);

		if (handle->_handle == INVALID_HANDLE_VALUE) {
			LERROR("Directory handle for '" << d << "' could not be obtained");
			return;
		}

		_directories[d] = handle;
		beginRead(handle);
	}

#ifdef GHL_DEBUG
	auto eqRange = _trackedFiles.equal_range(file->path());
	// Erase (b,15) pair
	for (auto it = eqRange.first; it != eqRange.second; ++it) {
		if (it->second == file) {
			LERROR("Already tracking fileobject");
			return;
		}
	}
#endif
	_trackedFiles.insert({ file->path(), file });

#elif defined(__APPLE__)	// OS X
    //LDEBUG("Trying to insert  " << file);
    std::string d = file->directoryName();
    auto f = _directories.find(d);
    if (f == _directories.end()) {
    
        bool alreadyTrackingParent = false;
        for(auto dir: _directories) {
            if (d.length() > dir.first.length() && d.find_first_of(dir.first) == 0) {
                alreadyTrackingParent = true;
                break;
            }
        }
        if(!alreadyTrackingParent) {
            LDEBUG("started watching: " << d);
            DirectoryHandle* handle = new DirectoryHandle;
            
            // Create the FSEventStream responsible for this directory (Apple's callback system
            // only works on the granularity of the directory)
            CFStringRef path = CFStringCreateWithCString(NULL,
                                                         d.c_str(),
                                                         kCFStringEncodingASCII);
            CFArrayRef pathsToWatch = CFArrayCreate(NULL, (const void **)&path, 1, NULL);
            FSEventStreamContext callbackInfo;
            callbackInfo.version = 0;
            callbackInfo.info = nullptr;
            callbackInfo.release = NULL;
            callbackInfo.retain = NULL;
            callbackInfo.copyDescription = NULL;
            
            handle->_eventStream = FSEventStreamCreate(
                                                       NULL,
                                                       &completionHandler,
                                                       &callbackInfo,
                                                       pathsToWatch,
                                                       kFSEventStreamEventIdSinceNow,
                                                       latency,
                                                       kFSEventStreamCreateFlagFileEvents);
            
            // Add checking the event stream to the current run loop
            // If there is a performance bottleneck, this could be done on a separate thread?
            FSEventStreamScheduleWithRunLoop( handle->_eventStream,
                                             CFRunLoopGetCurrent(),
                                             kCFRunLoopDefaultMode);
            // Start monitoring
            FSEventStreamStart( handle->_eventStream);
            _directories[d] = handle;
        }
    }
    
#ifdef GHL_DEBUG
    auto eqRange = _trackedFiles.equal_range(file->path());
    // Erase (b,15) pair
    for (auto it = eqRange.first; it != eqRange.second; ++it) {
        if (it->second == file) {
            LERROR("Already tracking fileobject");
            return;
        }
    }
#endif
    _trackedFiles.insert({ file->path(), file });
#else						// Linux
	const std::string filename = fileobject->path();
	LDEBUGC("inotifyWatcher", "Wathcing: " << filename);
	int wd = inotify_add_watch(_inotifyHandle, filename.c_str(), mask);
	_inotifyFiles.insert(std::pair<int, File*>(wd, fileobject));
#endif
=======
void FileSystem::destroyCacheManager() {
    assert(_fileSystem->_cacheManager);
    
    delete _fileSystem->_cacheManager;
    _fileSystem->_cacheManager = nullptr;
}
    
#if !defined(WIN32) && !defined(__APPLE__)
int FileSystem::inotifyHandle() {
    return _inotifyHandle;
>>>>>>> ba68d545
}

void FileSystem::removeFileListener(File* file) {
	assert(file != nullptr);
#if defined(WIN32) || defined(__APPLE__)
	auto eqRange = _trackedFiles.equal_range(file->path());
	for (auto it = eqRange.first; it != eqRange.second; ++it) {
		//LDEBUG("comparing for removal, " << file << "==" << it->second);
		if (it->second == file) {
			//LWARNING("Removing tracking of " << file);
			_trackedFiles.erase(it);
			return;
		}
	}

#else						// Linux
	std::map<int,File*>::iterator it;
	for(it = _inotifyFiles.begin();it != _inotifyFiles.end(); it++) {
		if(it->second == fileobject) {
			( void ) inotify_rm_watch( _inotifyHandle, it->first );
			_inotifyFiles.erase(it);
			return;
		}
	}
#endif
    LWARNING("Could not find tracked '" << file <<"' for path '"<< file->path() << "'");
}

void FileSystem::triggerFilesystemEvents() {
#ifdef WIN32
	// Sleeping for 0 milliseconds will trigger any pending asynchronous procedure calls 
	SleepEx(0, TRUE);
#endif
#if defined(__APPLE__)
    //osxPollEvents();
    
    for(auto d: _directories) {
        FSEventStreamFlushSync(d.second->_eventStream);
        //FSEventStreamFlushAsync(d.second->_eventStream);
    }
    
#endif
}


bool FileSystem::hasToken(const std::string& path, const std::string& token) const {
    if (!hasTokens(path))
        return false;
    else {
        string::size_type beginning = path.find(TokenOpeningBraces);
        string::size_type closing = path.find(TokenClosingBraces);
        while ((beginning != string::npos) && (closing != string::npos)) {
            string::size_type closingLocation = closing + TokenClosingBraces.size();
            const std::string currentToken = path.substr(beginning, closingLocation);
            if (currentToken == token)
                return true;
            else {
                beginning = path.find(TokenOpeningBraces, closing);
                closing = path.find(TokenClosingBraces, beginning);
            }
        }
        return false;
    }
}
    
std::string FileSystem::resolveToken(const std::string& token) const {
    const std::map<std::string, std::string>::const_iterator it = _tokenMap.find(token);
    if (it == _tokenMap.end()) {
        LERROR("Token '" + token + "' could not be resolved");
        return token;
    }
    else
        return it->second;
}

#ifdef WIN32
void CALLBACK FileSystem::completionHandler(
	DWORD /*dwErrorCode*/, 
	DWORD /*dwNumberOfBytesTransferred*/,
	LPOVERLAPPED lpOverlapped)
{
	//File* file = static_cast<File*>(lpOverlapped->hEvent);
	DirectoryHandle* directoryHandle = static_cast<DirectoryHandle*>(lpOverlapped->hEvent);

	unsigned char currentBuffer = directoryHandle->_activeBuffer;

	// Change active buffer (ping-pong buffering)
	directoryHandle->_activeBuffer = (directoryHandle->_activeBuffer + 1) % 2;
	// Restart change listener as soon as possible
	FileSys.beginRead(directoryHandle);

	char* buffer = reinterpret_cast<char*>(&(directoryHandle->_changeBuffer[currentBuffer][0]));
	// data might have queued up, so we need to check all changes
	//LERROR("callback");
	while (true) {
		// extract the information which file has changed
		FILE_NOTIFY_INFORMATION& information = (FILE_NOTIFY_INFORMATION&)*buffer;
		char* currentFilenameBuffer = new char[information.FileNameLength];
		size_t i;
		wcstombs_s(&i, currentFilenameBuffer, information.FileNameLength,
			information.FileName, information.FileNameLength);
		//std::wcstombs(currentFilenameBuffer,
		//information.FileName, information.FileNameLength);
		const string& currentFilename(currentFilenameBuffer);
		delete[] currentFilenameBuffer;
		//LDEBUG("callback: " << currentFilename);

		std::string fullPath;
		for (auto d : FileSys._directories) {
			if (d.second == directoryHandle)
				fullPath = d.first + pathSeparator + currentFilename;
		}
		//LDEBUG("callback: " << fullPath);

		size_t n = FileSys._trackedFiles.count(fullPath);
		if (n > 0) {
			/*
			LWARNING("Tracked files");
			for (auto ff : FileSys._trackedFiles) {
				LDEBUG(ff.first);
			}
			*/
			//LDEBUG("Loop for " << fullPath);
			auto eqRange = FileSys._trackedFiles.equal_range(fullPath);
			for (auto it = eqRange.first; it != eqRange.second; ++it) {
				File* f = (*it).second;
				f->_fileChangedCallback(*f);
				//LWARNING("calling for: " << f);
			}
			//LDEBUG("end Loop for " << fullPath);
			break;
		}
		else {
			if (!information.NextEntryOffset)
				// we are done with all entries and didn't find our file
				break;
			else
				//continue with the next entry
				buffer += information.NextEntryOffset;
		}

	}
}

void FileSystem::beginRead(DirectoryHandle* directoryHandle) {


	HANDLE handle = directoryHandle->_handle;
	unsigned char activeBuffer = directoryHandle->_activeBuffer;
	std::vector<BYTE>* changeBuffer = directoryHandle->_changeBuffer;
	OVERLAPPED* overlappedBuffer = &directoryHandle->_overlappedBuffer;

	ZeroMemory(overlappedBuffer, sizeof(OVERLAPPED));
	overlappedBuffer->hEvent = directoryHandle;

	changeBuffer[activeBuffer].resize(changeBufferSize);
	ZeroMemory(&(changeBuffer[activeBuffer][0]), changeBufferSize);

	DWORD returnedBytes;
	BOOL success = ReadDirectoryChangesW(
		handle,
		&changeBuffer[activeBuffer][0],
		static_cast<DWORD>(changeBuffer[activeBuffer].size()),
		false,
		FILE_NOTIFY_CHANGE_LAST_WRITE | FILE_NOTIFY_CHANGE_SIZE,
		&returnedBytes,
		overlappedBuffer,
		&completionHandler);

	if (success == 0) {
		LERROR("no begin read");
		const DWORD error = GetLastError();
		LPTSTR errorBuffer = nullptr;
		FormatMessage(FORMAT_MESSAGE_FROM_SYSTEM |
			FORMAT_MESSAGE_ALLOCATE_BUFFER |
			FORMAT_MESSAGE_IGNORE_INSERTS,
			NULL,
			error,
			MAKELANGID(LANG_NEUTRAL, SUBLANG_DEFAULT),
			(LPTSTR)&errorBuffer,
			0,
			NULL);
		if (errorBuffer != nullptr) {
			std::string errorString(errorBuffer);
			LocalFree(errorBuffer);
			LERROR("Error reading directory changes: " << errorString);
		}
		else {
			LERROR("Error reading directory changes: " << error);
		}
	}
}

#elif __APPLE__

void FileSystem::completionHandler(
	ConstFSEventStreamRef ,//streamRef,
	void * ,//clientCallBackInfo,
	size_t numEvents,
	void *eventPaths,
	const FSEventStreamEventFlags eventFlags[],
	const FSEventStreamEventId[] )//eventIds[])
{
    char **paths = reinterpret_cast<char**>(eventPaths);
    for (size_t i=0; i<numEvents; i++) {
        //std::string ename = EventEnumToName(static_cast<Events>(eventFlags[i]));
        
        //printf("%s\n%s\n", path.c_str(), ename.c_str());
        if(! eventFlags[i] & Events::kFSEventStreamEventFlagItemModified)
            continue;
        
        if(! eventFlags[i] & Events::kFSEventStreamEventFlagItemIsFile)
            continue;
        
        std::string path = paths[i];
        size_t n = FileSys._trackedFiles.count(path);
        if (n == 0)
            continue;
        
        auto eqRange = FileSys._trackedFiles.equal_range(path);
        for (auto it = eqRange.first; it != eqRange.second; ++it) {
            File* f = (*it).second;
            f->_fileChangedCallback(*f);
        }
    }
}
std::string FileSystem::EventEnumToName(Events e) {
    std::string name;
    if(e & kFSEventStreamEventFlagMustScanSubDirs)
        name += "| kFSEventStreamEventFlagMustScanSubDirs";
    if(e & kFSEventStreamEventFlagUserDropped)
        name += "| kFSEventStreamEventFlagUserDropped";
    if(e & kFSEventStreamEventFlagKernelDropped)
        name += "| kFSEventStreamEventFlagKernelDropped";
    if(e & kFSEventStreamEventFlagEventIdsWrapped)
        name += "| kFSEventStreamEventFlagEventIdsWrapped";
    if(e & kFSEventStreamEventFlagHistoryDone)
        name += "| kFSEventStreamEventFlagHistoryDone";
    if(e & kFSEventStreamEventFlagRootChanged)
        name += "| kFSEventStreamEventFlagRootChanged";
    if(e & kFSEventStreamEventFlagMount)
        name += "| kFSEventStreamEventFlagMount";
    if(e & kFSEventStreamEventFlagUnmount)
        name += "| kFSEventStreamEventFlagUnmount";
    
    
    if(e & kFSEventStreamEventFlagItemCreated)
        name += "| kFSEventStreamEventFlagItemCreated";
    if(e & kFSEventStreamEventFlagItemRemoved)
        name += "| kFSEventStreamEventFlagItemRemoved";
    if(e & kFSEventStreamEventFlagItemInodeMetaMod)
        name += "| kFSEventStreamEventFlagItemInodeMetaMod";
    if(e & kFSEventStreamEventFlagItemRenamed)
        name += "| kFSEventStreamEventFlagItemRenamed";
    if(e & kFSEventStreamEventFlagItemModified)
        name += "| kFSEventStreamEventFlagItemModified";
    if(e & kFSEventStreamEventFlagItemFinderInfoMod)
        name += "| kFSEventStreamEventFlagItemFinderInfoMod";
    if(e & kFSEventStreamEventFlagItemChangeOwner)
        name += "| kFSEventStreamEventFlagItemChangeOwner";
    if(e & kFSEventStreamEventFlagItemXattrMod)
        name += "| kFSEventStreamEventFlagItemXattrMod";
    if(e & kFSEventStreamEventFlagItemIsFile)
        name += "| kFSEventStreamEventFlagItemIsFile";
    if(e & kFSEventStreamEventFlagItemIsDir)
        name += "| kFSEventStreamEventFlagItemIsDir";
    if(e & kFSEventStreamEventFlagItemIsSymlink)
        name += "| kFSEventStreamEventFlagItemIsSymlink";
    
    if (name.length() > 2) {
        name = name.substr(2);
    }
    return name;
}

#else // Linux

void FileSystem::inotifyWatcher() {

	int fd = FileSys._inotifyHandle;
    char buffer[BUF_LEN];
    struct timeval tv;
    tv.tv_sec = 1;
    tv.tv_usec = 0;
    fd_set rfds;
    while(FileSys._keepGoing) {
        FD_ZERO (&rfds);
        FD_SET (fd, &rfds);
        if(select (FD_SETSIZE, &rfds, NULL, NULL, &tv) < 1) continue; 
        
        int length = read( fd, buffer, BUF_LEN );
        if ( length < 0 ) continue;
        
        int offset = 0;
        while (offset < length) {
            struct inotify_event *event = (inotify_event*)(buffer + offset);
            switch (event->mask )
            {

                case IN_MODIFY:
                case IN_ATTRIB:
                {
                    int wd = event->wd;
                    //printf ("Calling _fileChangedCallback, %i, %i\n", fd, wd);
                    std::map<int,File*>::iterator it;
                    it = FileSys._inotifyFiles.find(wd);
                    if(it != FileSys._inotifyFiles.end()) {
                        File* fileobject = it->second;
                        fileobject->_fileChangedCallback(*fileobject);
                    }
                    
                }
                    //printf ("IN_MODIFY\n");
                    //printf ("IN_ATTRIB\n");

                    break;

                case IN_IGNORED:
                {
                    int wd = event->wd;
                    //printf ("Calling _fileChangedCallback, %i, %i\n", fd, wd);
                    std::map<int,File*>::iterator it;
                    it = FileSys._inotifyFiles.find(wd);
                    if(it != FileSys._inotifyFiles.end()) {
                        File* fileobject = it->second;
                        FileSys._inotifyFiles.erase (wd);
                        ( void ) inotify_rm_watch( fd, wd );
                        wd = inotify_add_watch( fd, fileobject->path().c_str(), mask);
                        FileSys._inotifyFiles.insert ( std::pair<int,File*>(wd,fileobject) );
                        
                    }
                    
                }
                    //printf ("IN_IGNORED\n");
                    break;
                default:
                    break;
            }
            offset += EVENT_SIZE + event->len;
        }
    }
}

#endif

} // namespace filesystem
} // namespace ghoul
<|MERGE_RESOLUTION|>--- conflicted
+++ resolved
@@ -1,1091 +1,1092 @@
-/*****************************************************************************************
- *                                                                                       *
- * GHOUL                                                                                 *
- * General Helpful Open Utility Library                                                  *
- *                                                                                       *
- * Copyright (c) 2012-2014                                                               *
- *                                                                                       *
- * Permission is hereby granted, free of charge, to any person obtaining a copy of this  *
- * software and associated documentation files (the "Software"), to deal in the Software *
- * without restriction, including without limitation the rights to use, copy, modify,    *
- * merge, publish, distribute, sublicense, and/or sell copies of the Software, and to    *
- * permit persons to whom the Software is furnished to do so, subject to the following   *
- * conditions:                                                                           *
- *                                                                                       *
- * The above copyright notice and this permission notice shall be included in all copies *
- * or substantial portions of the Software.                                              *
- *                                                                                       *
- * THE SOFTWARE IS PROVIDED "AS IS", WITHOUT WARRANTY OF ANY KIND, EXPRESS OR IMPLIED,   *
- * INCLUDING BUT NOT LIMITED TO THE WARRANTIES OF MERCHANTABILITY, FITNESS FOR A         *
- * PARTICULAR PURPOSE AND NONINFRINGEMENT. IN NO EVENT SHALL THE AUTHORS OR COPYRIGHT    *
- * HOLDERS BE LIABLE FOR ANY CLAIM, DAMAGES OR OTHER LIABILITY, WHETHER IN AN ACTION OF  *
- * CONTRACT, TORT OR OTHERWISE, ARISING FROM, OUT OF OR IN CONNECTION WITH THE SOFTWARE  *
- * OR THE USE OR OTHER DEALINGS IN THE SOFTWARE.                                         *
- ****************************************************************************************/
-
-#include <ghoul/filesystem/filesystem.h>
-
-#include <ghoul/filesystem/cachemanager.h>
-#include <ghoul/logging/logmanager.h>
-
-#include <algorithm>
-#include <cassert>
-#include <regex>
-#include <stdio.h>
-
-#ifdef WIN32
-#include <direct.h>
-#include <windows.h>
-#include <Shlobj.h>
-#else
-#include <dirent.h>
-#include <unistd.h>
-#include <sys/param.h>
-#include <sys/stat.h>
-#include <sys/types.h>
-#include <pwd.h>
-#endif
-
-#if !defined(WIN32) && !defined(__APPLE__)
-#include <sys/inotify.h>
-#define EVENT_SIZE  ( sizeof (struct inotify_event) )
-#define BUF_LEN     ( 1024 * ( EVENT_SIZE + 16 ) )
- const uint32_t mask = IN_ALL_EVENTS | IN_IGNORED | IN_Q_OVERFLOW | IN_UNMOUNT | IN_ISDIR;
-#endif
-
-using std::string;
-namespace {
-    const string _loggerCat = "FileSystem";
-}
-
-namespace {
-#ifdef WIN32
-	const char pathSeparator = '\\';
-	const unsigned int changeBufferSize = 16384u;
-
-#define _CRT_SECURE_NO_WARNINGS
-#elif __APPLE__
-	const char pathSeparator = '/';
-	// the maximum latency allowed before a changed is registered
-	const CFAbsoluteTime latency = 1.0;
-#else
-	const char pathSeparator = '/';
-#endif
-}
-
-namespace ghoul {
-namespace filesystem {
-
-FileSystem* FileSystem::_fileSystem = nullptr;
-const std::string FileSystem::TokenOpeningBraces = "${";
-const std::string FileSystem::TokenClosingBraces = "}";
-#ifdef WIN32
-const char FileSystem::PathSeparator = '\\';
-#else
-const char FileSystem::PathSeparator = '/';
-#endif
-
-FileSystem::FileSystem()
-    : _cacheManager(nullptr)
-{}
-
-void FileSystem::initialize() {
-    assert(_fileSystem == nullptr);
-    if (_fileSystem == nullptr)
-        _fileSystem = new FileSystem;
-
-#if defined(WIN32)
-#elif defined(__APPLE__)
-#else
-    _fileSystem->_inotifyHandle = inotify_init();
-    _fileSystem->_keepGoing = true;
-    _fileSystem->_t = std::thread(inotifyWatcher);
-#endif
-}
-
-void FileSystem::deinitialize() {
-    assert(_fileSystem != nullptr);
-#ifdef WIN32
-	for (auto d : _fileSystem->_directories) {
-		DirectoryHandle* dh = d.second;
-		CancelIo(dh->_handle);
-		CloseHandle(dh->_handle);
-		delete dh;
-	}
-#elif __APPLE__
-    for (auto d : _fileSystem->_directories) {
-        DirectoryHandle* dh = d.second;
-        FSEventStreamStop(dh->_eventStream);
-        FSEventStreamInvalidate(dh->_eventStream);
-        FSEventStreamRelease(dh->_eventStream);
-        delete dh;
-    }
-#else
-	_fileSystem->_keepGoing = false;
-	if (_fileSystem->_t.joinable())
-		_fileSystem->_t.join();
-	close( _fileSystem->_inotifyHandle );
-#endif
-    delete _fileSystem;
-}
-
-FileSystem& FileSystem::ref() {
-    assert(_fileSystem != nullptr);
-    return *_fileSystem;
-}
-
-string FileSystem::absolutePath(string path) const {
-    expandPathTokens(path);
-
-    static const int PATH_BUFFER_SIZE = 4096;
-    char* buffer = nullptr;
-#ifdef WIN32
-    buffer = new char[PATH_BUFFER_SIZE];
-    const DWORD success = GetFullPathName(path.c_str(), PATH_BUFFER_SIZE, buffer, 0);
-    if (success == 0) {
-        delete[] buffer;
-        buffer = nullptr;
-    }
-#else
-    char errorBuffer[PATH_BUFFER_SIZE];
-    buffer = realpath(path.c_str(), errorBuffer);
-    if (buffer == NULL) {
-        LERROR("Error resolving the real path. Problem part: '" << errorBuffer << "'");
-        return path;
-    }
-#endif
-
-    if (buffer) {
-        path = string(buffer);
-#ifdef WIN32
-        delete[] buffer;
-#endif
-        return path;
-    }
-
-    return path;
-}
-
-string FileSystem::relativePath(string path,
-                                const Directory& baseDirectory) const
-{
-    if (path.empty()) {
-        LERROR("'path' must contain a path");
-        return path;
-    }
-    string&& pathAbsolute = cleanupPath(absolutePath(path));
-    string&& directoryAbsolute = cleanupPath(absolutePath(baseDirectory));
-
-    // Return identity path if absolutes are equal
-    if (pathAbsolute == directoryAbsolute)
-        return ".";
-
-    // Check for different drives on Windows
-    if (pathAbsolute[0] != directoryAbsolute[0])
-        return path;
-
-    // Find the common part in the 'path' and 'baseDirectory'
-    size_t commonBasePosition = commonBasePathPosition(pathAbsolute, directoryAbsolute);
-    string&& directoryRemainder = directoryAbsolute.substr(commonBasePosition);
-    string relativePath = pathAbsolute.substr(commonBasePosition);
-    if (relativePath[0] == PathSeparator)
-        relativePath = relativePath.substr(1);
-
-    // Construct the relative path by iteratively subtracting the additional folders from
-    // 'directoryRemainder'
-    size_t position = directoryRemainder.find(PathSeparator);
-    while (position != string::npos) {
-        if (relativePath.empty())
-            relativePath = "..";
-        else
-            relativePath = ".." + (PathSeparator + relativePath);
-        position = directoryRemainder.find(PathSeparator, position + 1);
-    }
-    return relativePath;
-}
-    
-std::string FileSystem::pathByAppendingComponent(std::string path,
-												 std::string component) const
-{
-	return std::move(path) + PathSeparator + std::move(component);
-}
-
-Directory FileSystem::currentDirectory() const {
-#ifdef WIN32
-    // Get the size of the directory
-    DWORD size = GetCurrentDirectory(0, NULL);
-    char* buffer = new char[size];
-    DWORD success = GetCurrentDirectory(size, buffer);
-    if (success == 0) {
-        // Log error
-        DWORD error = GetLastError();
-        LPTSTR errorBuffer = nullptr;
-        FormatMessage(FORMAT_MESSAGE_FROM_SYSTEM |
-                      FORMAT_MESSAGE_ALLOCATE_BUFFER |
-                      FORMAT_MESSAGE_IGNORE_INSERTS,
-                      NULL,
-                      error,
-                      MAKELANGID(LANG_NEUTRAL, SUBLANG_DEFAULT),
-                      (LPTSTR)&errorBuffer,
-                      0,
-                      NULL);
-        if (errorBuffer != nullptr) {
-            string error(errorBuffer);
-            LocalFree(errorBuffer);
-            LERROR("Error retrieving current directory: " << error);
-        }
-        return Directory();
-    }
-    string&& currentDir = std::move(string(buffer));
-    delete[] buffer;
-#else
-    char* buffer = new char[MAXPATHLEN];
-    char* result = getcwd(buffer, MAXPATHLEN);
-    if (result == nullptr) {
-        LERROR("Error retrieving current directory: " << errno);
-        return Directory();
-    }
-    string currentDir = string(buffer);
-    delete[] buffer;
-#endif
-    return Directory(currentDir);
-}
-    
-void FileSystem::setCurrentDirectory(const Directory& directory) const {
-#ifdef WIN32
-    const BOOL success = SetCurrentDirectory(directory.path().c_str());
-    if (success == 0) {
-        // Log error
-        DWORD error = GetLastError();
-        LPTSTR errorBuffer = nullptr;
-        FormatMessage(FORMAT_MESSAGE_FROM_SYSTEM |
-                      FORMAT_MESSAGE_ALLOCATE_BUFFER |
-                      FORMAT_MESSAGE_IGNORE_INSERTS,
-                      NULL,
-                      error,
-                      MAKELANGID(LANG_NEUTRAL, SUBLANG_DEFAULT),
-                      (LPTSTR)&errorBuffer,
-                      0,
-                      NULL);
-        if (errorBuffer != nullptr) {
-            string error(errorBuffer);
-            LocalFree(errorBuffer);
-            LERROR("Error setting current directory: " << error);
-        }
-    }
-#else
-    const int success = chdir(directory.path().c_str());
-    if (success != 0)
-        LERROR("Error setting current directory: " << errno);
-#endif
-}
-
-bool FileSystem::fileExists(const File& path) const {
-	return fileExists(path.path(),true);
-}
-
-bool FileSystem::fileExists(std::string path, bool isRawPath) const {
-	if (!isRawPath)
-		path = absPath(path);
-#ifdef WIN32
-	const DWORD attributes = GetFileAttributes(path.c_str());
-	if (attributes == INVALID_FILE_ATTRIBUTES) {
-		const DWORD error = GetLastError();
-		if ((error != ERROR_FILE_NOT_FOUND) && (error != ERROR_PATH_NOT_FOUND)) {
-			LPTSTR errorBuffer = nullptr;
-			FormatMessage(FORMAT_MESSAGE_FROM_SYSTEM |
-				FORMAT_MESSAGE_ALLOCATE_BUFFER |
-				FORMAT_MESSAGE_IGNORE_INSERTS,
-				NULL,
-				error,
-				MAKELANGID(LANG_NEUTRAL, SUBLANG_DEFAULT),
-				(LPTSTR)&errorBuffer,
-				0,
-				NULL);
-			if (errorBuffer != nullptr) {
-				string error(errorBuffer);
-				LocalFree(errorBuffer);
-				LERROR("Error retrieving file attributes: " << error);
-			}
-		}
-		return false;
-	}
-	else
-		return (attributes & FILE_ATTRIBUTE_DIRECTORY) == 0;
-#else
-	struct stat buffer;
-	const int statResult = stat(path.c_str(), &buffer);
-	if (statResult != 0)
-		return false;
-	const int isFile = S_ISREG(buffer.st_mode);
-	return (isFile != 0);
-#endif
-}
-
-bool FileSystem::directoryExists(const Directory& path) const {
-#ifdef WIN32
-    const DWORD attributes = GetFileAttributes(path.path().c_str());
-    if (attributes == INVALID_FILE_ATTRIBUTES) {
-        const DWORD error = GetLastError();
-        if ((error != ERROR_FILE_NOT_FOUND) && (error != ERROR_PATH_NOT_FOUND)) {
-            LPTSTR errorBuffer = nullptr;
-            FormatMessage(FORMAT_MESSAGE_FROM_SYSTEM |
-                FORMAT_MESSAGE_ALLOCATE_BUFFER |
-                FORMAT_MESSAGE_IGNORE_INSERTS,
-                NULL,
-                error,
-                MAKELANGID(LANG_NEUTRAL, SUBLANG_DEFAULT),
-                (LPTSTR)&errorBuffer,
-                0,
-                NULL);
-            if (errorBuffer != nullptr) {
-                string error(errorBuffer);
-                LocalFree(errorBuffer);
-                LERROR("Error retrieving file attributes: " << error);
-            }
-        }
-        return false;
-    }
-    else
-        return (attributes & FILE_ATTRIBUTE_DIRECTORY) != 0;
-#else
-    const string& dirPath = path.path();
-    struct stat buffer;
-    const int statResult = stat(dirPath.c_str(), &buffer);
-    if (statResult != 0)
-        return false;
-    const int isDir = S_ISDIR(buffer.st_mode);
-    return (isDir != 0);
-#endif
-}
-    
-bool FileSystem::deleteFile(const File& path) const {
-    const bool isFile = fileExists(path);
-    if (isFile) {
-        const int removeResult = remove(path.path().c_str());
-        return removeResult == 0;
-    }
-    else
-        return false;
-}
-    
-bool FileSystem::createDirectory(const Directory& path, bool recursive) const {
-	if (recursive) {
-		std::vector<Directory> directories;
-		Directory d = path;
-        while (!FileSys.directoryExists(d)) {
-            //LERROR("Adding path to v: " << d.path());
-			directories.push_back(d);
-			d = d.parentDirectory();
-		}
-
-		bool success = true;
-		std::for_each(
-			directories.rbegin(),
-			directories.rend(),
-			[&success, this](const Directory& d)
-			   {
-				if (!success)
-					return;
-				else
-					success = createDirectory(d, false);
-				});
-
-		return success;
-	}
-	else {
-#ifdef WIN32
-		BOOL success = CreateDirectory(path.path().c_str(), NULL);
-		if (success)
-			return true;
-		else {
-			DWORD error = GetLastError();
-			if (ERROR == ERROR_ALREADY_EXISTS)
-				return true;
-			else {
-				LPTSTR errorBuffer = nullptr;
-				FormatMessage(FORMAT_MESSAGE_FROM_SYSTEM |
-							  FORMAT_MESSAGE_ALLOCATE_BUFFER |
-							  FORMAT_MESSAGE_IGNORE_INSERTS,
-							  NULL,
-							  error,
-							  MAKELANGID(LANG_NEUTRAL, SUBLANG_DEFAULT),
-							  (LPTSTR)&errorBuffer,
-							  0,
-							  NULL);
-				if (errorBuffer != nullptr) {
-					string error(errorBuffer);
-					LocalFree(errorBuffer);
-					LERROR("Error creating directory '" << path << "': " << error);
-				}
-				else 
-					LERROR("Error creating directory '" << path << "'");
-
-				return false;
-			}
-		}
-#else
-		int success = mkdir(path.path().c_str(), S_IRWXU | S_IRWXG | S_IROTH | S_IXOTH);
-		if (success == 0)
-			return true;
-		else {
-			if (errno == EEXIST)
-				return true;
-			else {
-				LERROR("Error creating directory '" << path << "': " << errno);
-				return false;
-			}
-		}
-#endif
-	}
-}
-
-bool FileSystem::deleteDirectory(const Directory& path) const {
-    const bool isDir = directoryExists(path);
-    if (!isDir)
-        return false;
-#ifdef WIN32
-    const int rmDirResult = _rmdir(path.path().c_str());
-    return rmDirResult != -1;
-#else
-    const string& dirPath = path;
-    DIR* directory = opendir(dirPath.c_str());
-    bool success = false;
-    
-    if (directory) {
-        struct dirent* p;
-        
-        success = true;
-        
-        while (success) {
-            p = readdir(directory);
-            if (p == nullptr)
-                break;
-            
-            const string name = string(p->d_name);
-            if (name == "." || name == "..")
-                continue;
-
-            struct stat statbuf;
-            const string fullName = dirPath + "/" + name;
-            const int statResult = stat(fullName.c_str(), &statbuf);
-            if (statResult == 0) {
-                if (S_ISDIR(statbuf.st_mode))
-                    success &= deleteDirectory(fullName);
-                else {
-                    const int removeSuccess = remove(fullName.c_str());
-                    success &= (removeSuccess == 0);
-                }
-            }
-        }
-        closedir(directory);
-    }
-    
-    if (success) {
-        const int rmdirSuccess = rmdir(dirPath.c_str());
-        success = (rmdirSuccess == 0);
-    }
-    
-    return success;
-#endif
-}
-
-void FileSystem::registerPathToken(string token, string path, bool override) {
-#ifdef GHL_DEBUG
-    if (token.empty()) {
-        LERROR("Token cannot not be empty");
-        return;
-    }
-    
-    std::string&& beginning = token.substr(0, TokenOpeningBraces.size());
-    std::string&& ending = token.substr(token.size() - TokenClosingBraces.size());
-    if ((beginning != TokenOpeningBraces) || (ending != TokenClosingBraces)) {
-        LERROR("Token has to start with '" + TokenOpeningBraces +
-                    "' and end with '" + TokenClosingBraces + "'");
-        return;
-    }
-    
-    
-	if (!override) {
-		if (_fileSystem->_tokenMap.find(token) != _fileSystem->_tokenMap.end()) {
-			LERROR("Token already bound to path '" +
-						_fileSystem->_tokenMap[token] + "'");
-			return;
-		}
-	}
-#endif
-	if (override) {
-		auto it = _fileSystem->_tokenMap.find(token);
-		_fileSystem->_tokenMap.erase(it);
-	}
-	_fileSystem->_tokenMap.emplace(token, path);
-}
-    
-string FileSystem::cleanupPath(string path) const {
-#ifdef WIN32
-    // In Windows, replace all '/' by '\\' for conformity
-    std::replace(path.begin(), path.end(), '/', '\\');
-    std::string&& drivePart = path.substr(0, 3);
-    std::regex&& driveRegex = std::regex("([[:lower:]][\\:][\\\\])");
-    const bool hasCorrectSize = path.size() >= 3;
-    if (hasCorrectSize && std::regex_match(drivePart, driveRegex))
-        std::transform(path.begin(), path.begin() + 1,
-                        path.begin(), toupper);
-#else
-    // Remove all double separators (will automatically be done on Windows)
-#endif
-    size_t position = 0;
-    while (position != string::npos) {
-        char dualSeparator[2];
-        dualSeparator[0] = PathSeparator;
-        dualSeparator[1] = PathSeparator;
-        position = path.find(dualSeparator);
-        if (position != string::npos)
-            path = std::move(path.substr(0, position) + path.substr(position + 1));
-    }
-    
-    // Remove trailing separator
-    if (path[path.size() - 1] == PathSeparator)
-        path = std::move(path.substr(0, path.size() - 1));
-    
-    return path;
-}
-    
-size_t FileSystem::commonBasePathPosition(const string& p1, const string& p2) const {
-    // 'currentPosition' stores the position until which the two paths are the same,
-    // 'nextPosition' is a look-ahead. If the look-ahead is equal as well,
-    // 'currentPosition' is replaced by this. At the end of the loop 'currentPosition'
-    // contains the last position until which both paths are the same
-    size_t currentPosition = 0;
-    size_t nextPosition = p1.find(PathSeparator);
-    while (nextPosition != string::npos) {
-        const int result = p1.compare(0, nextPosition, p2, 0 , nextPosition);
-        if (result == 0) {
-            currentPosition = nextPosition;
-            nextPosition = p1.find(PathSeparator, nextPosition + 1);
-        }
-        else
-            break;
-    }
-    const int result = p1.compare(0, p1.length(), p2, 0 , p1.length());
-    if (result == 0)
-        currentPosition = p1.length();
-    return currentPosition;
-}
-    
-bool FileSystem::hasTokens(const string& path) const {
-    const bool hasOpeningBrace = path.find(TokenOpeningBraces) != string::npos;
-    const bool hasClosingBrace = path.find(TokenClosingBraces) != string::npos;
-    return hasOpeningBrace && hasClosingBrace;
-}
-
-bool FileSystem::expandPathTokens(std::string& path) const {
-    while (hasTokens(path)) {
-        string::size_type beginning = path.find(TokenOpeningBraces);
-        string::size_type closing = path.find(TokenClosingBraces);
-        string::size_type closingLocation = closing + TokenClosingBraces.size();
-        const std::string currentToken = path.substr(beginning, closingLocation);
-        const std::string& replacement = resolveToken(currentToken);
-        if (replacement == currentToken) {
-            // replacement == currentToken will be true if the respective token could not
-            // be found;  resolveToken will print an error in that case
-            return false;
-        }
-        path.replace(beginning, closing + TokenClosingBraces.size() - beginning, replacement);
-    }
-    return true;
-}
-
-std::vector<std::string> FileSystem::tokens() const {
-	std::vector<std::string> tokens;
-	for (auto token : _tokenMap) {
-		tokens.push_back(token.first);
-	}
-	return tokens;
-}
-    
-bool FileSystem::createCacheManager(const Directory& cacheDirectory) {
-    if (!_fileSystem->directoryExists(cacheDirectory)) {
-        LERROR("Requested cache directory '" << cacheDirectory << "' did not exist");
-        return false;
-    }
-    
-    if (_fileSystem->_cacheManager != nullptr) {
-        LERROR("CacheManager was already created");
-        return false;
-    }
-    
-    _fileSystem->_cacheManager = new CacheManager(cacheDirectory);
-    assert(_fileSystem->_cacheManager);
-    return true;
-}
-
-<<<<<<< HEAD
-void FileSystem::addFileListener(File* file) {
-	assert(file != nullptr);
-#if defined(WIN32)			// Windows
-	//LDEBUG("Trying to insert  " << file);
-	std::string d = file->directoryName();
-	auto f = _directories.find(d);
-	if (f == _directories.end()) {
-		LDEBUG("started watching: " << d);
-		DirectoryHandle* handle = new DirectoryHandle;
-		handle->_activeBuffer = 0;
-		handle->_handle = nullptr;
-
-		handle->_handle = CreateFile(
-			d.c_str(),
-			FILE_LIST_DIRECTORY,
-			FILE_SHARE_READ | FILE_SHARE_WRITE | FILE_SHARE_DELETE,
-			NULL,
-			OPEN_EXISTING,
-			FILE_FLAG_BACKUP_SEMANTICS | FILE_FLAG_OVERLAPPED,
-			NULL);
-
-		if (handle->_handle == INVALID_HANDLE_VALUE) {
-			LERROR("Directory handle for '" << d << "' could not be obtained");
-			return;
-		}
-
-		_directories[d] = handle;
-		beginRead(handle);
-	}
-
-#ifdef GHL_DEBUG
-	auto eqRange = _trackedFiles.equal_range(file->path());
-	// Erase (b,15) pair
-	for (auto it = eqRange.first; it != eqRange.second; ++it) {
-		if (it->second == file) {
-			LERROR("Already tracking fileobject");
-			return;
-		}
-	}
-#endif
-	_trackedFiles.insert({ file->path(), file });
-
-#elif defined(__APPLE__)	// OS X
-    //LDEBUG("Trying to insert  " << file);
-    std::string d = file->directoryName();
-    auto f = _directories.find(d);
-    if (f == _directories.end()) {
-    
-        bool alreadyTrackingParent = false;
-        for(auto dir: _directories) {
-            if (d.length() > dir.first.length() && d.find_first_of(dir.first) == 0) {
-                alreadyTrackingParent = true;
-                break;
-            }
-        }
-        if(!alreadyTrackingParent) {
-            LDEBUG("started watching: " << d);
-            DirectoryHandle* handle = new DirectoryHandle;
-            
-            // Create the FSEventStream responsible for this directory (Apple's callback system
-            // only works on the granularity of the directory)
-            CFStringRef path = CFStringCreateWithCString(NULL,
-                                                         d.c_str(),
-                                                         kCFStringEncodingASCII);
-            CFArrayRef pathsToWatch = CFArrayCreate(NULL, (const void **)&path, 1, NULL);
-            FSEventStreamContext callbackInfo;
-            callbackInfo.version = 0;
-            callbackInfo.info = nullptr;
-            callbackInfo.release = NULL;
-            callbackInfo.retain = NULL;
-            callbackInfo.copyDescription = NULL;
-            
-            handle->_eventStream = FSEventStreamCreate(
-                                                       NULL,
-                                                       &completionHandler,
-                                                       &callbackInfo,
-                                                       pathsToWatch,
-                                                       kFSEventStreamEventIdSinceNow,
-                                                       latency,
-                                                       kFSEventStreamCreateFlagFileEvents);
-            
-            // Add checking the event stream to the current run loop
-            // If there is a performance bottleneck, this could be done on a separate thread?
-            FSEventStreamScheduleWithRunLoop( handle->_eventStream,
-                                             CFRunLoopGetCurrent(),
-                                             kCFRunLoopDefaultMode);
-            // Start monitoring
-            FSEventStreamStart( handle->_eventStream);
-            _directories[d] = handle;
-        }
-    }
-    
-#ifdef GHL_DEBUG
-    auto eqRange = _trackedFiles.equal_range(file->path());
-    // Erase (b,15) pair
-    for (auto it = eqRange.first; it != eqRange.second; ++it) {
-        if (it->second == file) {
-            LERROR("Already tracking fileobject");
-            return;
-        }
-    }
-#endif
-    _trackedFiles.insert({ file->path(), file });
-#else						// Linux
-	const std::string filename = fileobject->path();
-	LDEBUGC("inotifyWatcher", "Wathcing: " << filename);
-	int wd = inotify_add_watch(_inotifyHandle, filename.c_str(), mask);
-	_inotifyFiles.insert(std::pair<int, File*>(wd, fileobject));
-#endif
-=======
-void FileSystem::destroyCacheManager() {
-    assert(_fileSystem->_cacheManager);
-    
-    delete _fileSystem->_cacheManager;
-    _fileSystem->_cacheManager = nullptr;
-}
-    
-#if !defined(WIN32) && !defined(__APPLE__)
-int FileSystem::inotifyHandle() {
-    return _inotifyHandle;
->>>>>>> ba68d545
-}
-
-void FileSystem::removeFileListener(File* file) {
-	assert(file != nullptr);
-#if defined(WIN32) || defined(__APPLE__)
-	auto eqRange = _trackedFiles.equal_range(file->path());
-	for (auto it = eqRange.first; it != eqRange.second; ++it) {
-		//LDEBUG("comparing for removal, " << file << "==" << it->second);
-		if (it->second == file) {
-			//LWARNING("Removing tracking of " << file);
-			_trackedFiles.erase(it);
-			return;
-		}
-	}
-
-#else						// Linux
-	std::map<int,File*>::iterator it;
-	for(it = _inotifyFiles.begin();it != _inotifyFiles.end(); it++) {
-		if(it->second == fileobject) {
-			( void ) inotify_rm_watch( _inotifyHandle, it->first );
-			_inotifyFiles.erase(it);
-			return;
-		}
-	}
-#endif
-    LWARNING("Could not find tracked '" << file <<"' for path '"<< file->path() << "'");
-}
-
-void FileSystem::triggerFilesystemEvents() {
-#ifdef WIN32
-	// Sleeping for 0 milliseconds will trigger any pending asynchronous procedure calls 
-	SleepEx(0, TRUE);
-#endif
-#if defined(__APPLE__)
-    //osxPollEvents();
-    
-    for(auto d: _directories) {
-        FSEventStreamFlushSync(d.second->_eventStream);
-        //FSEventStreamFlushAsync(d.second->_eventStream);
-    }
-    
-#endif
-}
-
-
-bool FileSystem::hasToken(const std::string& path, const std::string& token) const {
-    if (!hasTokens(path))
-        return false;
-    else {
-        string::size_type beginning = path.find(TokenOpeningBraces);
-        string::size_type closing = path.find(TokenClosingBraces);
-        while ((beginning != string::npos) && (closing != string::npos)) {
-            string::size_type closingLocation = closing + TokenClosingBraces.size();
-            const std::string currentToken = path.substr(beginning, closingLocation);
-            if (currentToken == token)
-                return true;
-            else {
-                beginning = path.find(TokenOpeningBraces, closing);
-                closing = path.find(TokenClosingBraces, beginning);
-            }
-        }
-        return false;
-    }
-}
-    
-std::string FileSystem::resolveToken(const std::string& token) const {
-    const std::map<std::string, std::string>::const_iterator it = _tokenMap.find(token);
-    if (it == _tokenMap.end()) {
-        LERROR("Token '" + token + "' could not be resolved");
-        return token;
-    }
-    else
-        return it->second;
-}
-
-#ifdef WIN32
-void CALLBACK FileSystem::completionHandler(
-	DWORD /*dwErrorCode*/, 
-	DWORD /*dwNumberOfBytesTransferred*/,
-	LPOVERLAPPED lpOverlapped)
-{
-	//File* file = static_cast<File*>(lpOverlapped->hEvent);
-	DirectoryHandle* directoryHandle = static_cast<DirectoryHandle*>(lpOverlapped->hEvent);
-
-	unsigned char currentBuffer = directoryHandle->_activeBuffer;
-
-	// Change active buffer (ping-pong buffering)
-	directoryHandle->_activeBuffer = (directoryHandle->_activeBuffer + 1) % 2;
-	// Restart change listener as soon as possible
-	FileSys.beginRead(directoryHandle);
-
-	char* buffer = reinterpret_cast<char*>(&(directoryHandle->_changeBuffer[currentBuffer][0]));
-	// data might have queued up, so we need to check all changes
-	//LERROR("callback");
-	while (true) {
-		// extract the information which file has changed
-		FILE_NOTIFY_INFORMATION& information = (FILE_NOTIFY_INFORMATION&)*buffer;
-		char* currentFilenameBuffer = new char[information.FileNameLength];
-		size_t i;
-		wcstombs_s(&i, currentFilenameBuffer, information.FileNameLength,
-			information.FileName, information.FileNameLength);
-		//std::wcstombs(currentFilenameBuffer,
-		//information.FileName, information.FileNameLength);
-		const string& currentFilename(currentFilenameBuffer);
-		delete[] currentFilenameBuffer;
-		//LDEBUG("callback: " << currentFilename);
-
-		std::string fullPath;
-		for (auto d : FileSys._directories) {
-			if (d.second == directoryHandle)
-				fullPath = d.first + pathSeparator + currentFilename;
-		}
-		//LDEBUG("callback: " << fullPath);
-
-		size_t n = FileSys._trackedFiles.count(fullPath);
-		if (n > 0) {
-			/*
-			LWARNING("Tracked files");
-			for (auto ff : FileSys._trackedFiles) {
-				LDEBUG(ff.first);
-			}
-			*/
-			//LDEBUG("Loop for " << fullPath);
-			auto eqRange = FileSys._trackedFiles.equal_range(fullPath);
-			for (auto it = eqRange.first; it != eqRange.second; ++it) {
-				File* f = (*it).second;
-				f->_fileChangedCallback(*f);
-				//LWARNING("calling for: " << f);
-			}
-			//LDEBUG("end Loop for " << fullPath);
-			break;
-		}
-		else {
-			if (!information.NextEntryOffset)
-				// we are done with all entries and didn't find our file
-				break;
-			else
-				//continue with the next entry
-				buffer += information.NextEntryOffset;
-		}
-
-	}
-}
-
-void FileSystem::beginRead(DirectoryHandle* directoryHandle) {
-
-
-	HANDLE handle = directoryHandle->_handle;
-	unsigned char activeBuffer = directoryHandle->_activeBuffer;
-	std::vector<BYTE>* changeBuffer = directoryHandle->_changeBuffer;
-	OVERLAPPED* overlappedBuffer = &directoryHandle->_overlappedBuffer;
-
-	ZeroMemory(overlappedBuffer, sizeof(OVERLAPPED));
-	overlappedBuffer->hEvent = directoryHandle;
-
-	changeBuffer[activeBuffer].resize(changeBufferSize);
-	ZeroMemory(&(changeBuffer[activeBuffer][0]), changeBufferSize);
-
-	DWORD returnedBytes;
-	BOOL success = ReadDirectoryChangesW(
-		handle,
-		&changeBuffer[activeBuffer][0],
-		static_cast<DWORD>(changeBuffer[activeBuffer].size()),
-		false,
-		FILE_NOTIFY_CHANGE_LAST_WRITE | FILE_NOTIFY_CHANGE_SIZE,
-		&returnedBytes,
-		overlappedBuffer,
-		&completionHandler);
-
-	if (success == 0) {
-		LERROR("no begin read");
-		const DWORD error = GetLastError();
-		LPTSTR errorBuffer = nullptr;
-		FormatMessage(FORMAT_MESSAGE_FROM_SYSTEM |
-			FORMAT_MESSAGE_ALLOCATE_BUFFER |
-			FORMAT_MESSAGE_IGNORE_INSERTS,
-			NULL,
-			error,
-			MAKELANGID(LANG_NEUTRAL, SUBLANG_DEFAULT),
-			(LPTSTR)&errorBuffer,
-			0,
-			NULL);
-		if (errorBuffer != nullptr) {
-			std::string errorString(errorBuffer);
-			LocalFree(errorBuffer);
-			LERROR("Error reading directory changes: " << errorString);
-		}
-		else {
-			LERROR("Error reading directory changes: " << error);
-		}
-	}
-}
-
-#elif __APPLE__
-
-void FileSystem::completionHandler(
-	ConstFSEventStreamRef ,//streamRef,
-	void * ,//clientCallBackInfo,
-	size_t numEvents,
-	void *eventPaths,
-	const FSEventStreamEventFlags eventFlags[],
-	const FSEventStreamEventId[] )//eventIds[])
-{
-    char **paths = reinterpret_cast<char**>(eventPaths);
-    for (size_t i=0; i<numEvents; i++) {
-        //std::string ename = EventEnumToName(static_cast<Events>(eventFlags[i]));
-        
-        //printf("%s\n%s\n", path.c_str(), ename.c_str());
-        if(! eventFlags[i] & Events::kFSEventStreamEventFlagItemModified)
-            continue;
-        
-        if(! eventFlags[i] & Events::kFSEventStreamEventFlagItemIsFile)
-            continue;
-        
-        std::string path = paths[i];
-        size_t n = FileSys._trackedFiles.count(path);
-        if (n == 0)
-            continue;
-        
-        auto eqRange = FileSys._trackedFiles.equal_range(path);
-        for (auto it = eqRange.first; it != eqRange.second; ++it) {
-            File* f = (*it).second;
-            f->_fileChangedCallback(*f);
-        }
-    }
-}
-std::string FileSystem::EventEnumToName(Events e) {
-    std::string name;
-    if(e & kFSEventStreamEventFlagMustScanSubDirs)
-        name += "| kFSEventStreamEventFlagMustScanSubDirs";
-    if(e & kFSEventStreamEventFlagUserDropped)
-        name += "| kFSEventStreamEventFlagUserDropped";
-    if(e & kFSEventStreamEventFlagKernelDropped)
-        name += "| kFSEventStreamEventFlagKernelDropped";
-    if(e & kFSEventStreamEventFlagEventIdsWrapped)
-        name += "| kFSEventStreamEventFlagEventIdsWrapped";
-    if(e & kFSEventStreamEventFlagHistoryDone)
-        name += "| kFSEventStreamEventFlagHistoryDone";
-    if(e & kFSEventStreamEventFlagRootChanged)
-        name += "| kFSEventStreamEventFlagRootChanged";
-    if(e & kFSEventStreamEventFlagMount)
-        name += "| kFSEventStreamEventFlagMount";
-    if(e & kFSEventStreamEventFlagUnmount)
-        name += "| kFSEventStreamEventFlagUnmount";
-    
-    
-    if(e & kFSEventStreamEventFlagItemCreated)
-        name += "| kFSEventStreamEventFlagItemCreated";
-    if(e & kFSEventStreamEventFlagItemRemoved)
-        name += "| kFSEventStreamEventFlagItemRemoved";
-    if(e & kFSEventStreamEventFlagItemInodeMetaMod)
-        name += "| kFSEventStreamEventFlagItemInodeMetaMod";
-    if(e & kFSEventStreamEventFlagItemRenamed)
-        name += "| kFSEventStreamEventFlagItemRenamed";
-    if(e & kFSEventStreamEventFlagItemModified)
-        name += "| kFSEventStreamEventFlagItemModified";
-    if(e & kFSEventStreamEventFlagItemFinderInfoMod)
-        name += "| kFSEventStreamEventFlagItemFinderInfoMod";
-    if(e & kFSEventStreamEventFlagItemChangeOwner)
-        name += "| kFSEventStreamEventFlagItemChangeOwner";
-    if(e & kFSEventStreamEventFlagItemXattrMod)
-        name += "| kFSEventStreamEventFlagItemXattrMod";
-    if(e & kFSEventStreamEventFlagItemIsFile)
-        name += "| kFSEventStreamEventFlagItemIsFile";
-    if(e & kFSEventStreamEventFlagItemIsDir)
-        name += "| kFSEventStreamEventFlagItemIsDir";
-    if(e & kFSEventStreamEventFlagItemIsSymlink)
-        name += "| kFSEventStreamEventFlagItemIsSymlink";
-    
-    if (name.length() > 2) {
-        name = name.substr(2);
-    }
-    return name;
-}
-
-#else // Linux
-
-void FileSystem::inotifyWatcher() {
-
-	int fd = FileSys._inotifyHandle;
-    char buffer[BUF_LEN];
-    struct timeval tv;
-    tv.tv_sec = 1;
-    tv.tv_usec = 0;
-    fd_set rfds;
-    while(FileSys._keepGoing) {
-        FD_ZERO (&rfds);
-        FD_SET (fd, &rfds);
-        if(select (FD_SETSIZE, &rfds, NULL, NULL, &tv) < 1) continue; 
-        
-        int length = read( fd, buffer, BUF_LEN );
-        if ( length < 0 ) continue;
-        
-        int offset = 0;
-        while (offset < length) {
-            struct inotify_event *event = (inotify_event*)(buffer + offset);
-            switch (event->mask )
-            {
-
-                case IN_MODIFY:
-                case IN_ATTRIB:
-                {
-                    int wd = event->wd;
-                    //printf ("Calling _fileChangedCallback, %i, %i\n", fd, wd);
-                    std::map<int,File*>::iterator it;
-                    it = FileSys._inotifyFiles.find(wd);
-                    if(it != FileSys._inotifyFiles.end()) {
-                        File* fileobject = it->second;
-                        fileobject->_fileChangedCallback(*fileobject);
-                    }
-                    
-                }
-                    //printf ("IN_MODIFY\n");
-                    //printf ("IN_ATTRIB\n");
-
-                    break;
-
-                case IN_IGNORED:
-                {
-                    int wd = event->wd;
-                    //printf ("Calling _fileChangedCallback, %i, %i\n", fd, wd);
-                    std::map<int,File*>::iterator it;
-                    it = FileSys._inotifyFiles.find(wd);
-                    if(it != FileSys._inotifyFiles.end()) {
-                        File* fileobject = it->second;
-                        FileSys._inotifyFiles.erase (wd);
-                        ( void ) inotify_rm_watch( fd, wd );
-                        wd = inotify_add_watch( fd, fileobject->path().c_str(), mask);
-                        FileSys._inotifyFiles.insert ( std::pair<int,File*>(wd,fileobject) );
-                        
-                    }
-                    
-                }
-                    //printf ("IN_IGNORED\n");
-                    break;
-                default:
-                    break;
-            }
-            offset += EVENT_SIZE + event->len;
-        }
-    }
-}
-
-#endif
-
-} // namespace filesystem
-} // namespace ghoul
+/*****************************************************************************************
+ *                                                                                       *
+ * GHOUL                                                                                 *
+ * General Helpful Open Utility Library                                                  *
+ *                                                                                       *
+ * Copyright (c) 2012-2014                                                               *
+ *                                                                                       *
+ * Permission is hereby granted, free of charge, to any person obtaining a copy of this  *
+ * software and associated documentation files (the "Software"), to deal in the Software *
+ * without restriction, including without limitation the rights to use, copy, modify,    *
+ * merge, publish, distribute, sublicense, and/or sell copies of the Software, and to    *
+ * permit persons to whom the Software is furnished to do so, subject to the following   *
+ * conditions:                                                                           *
+ *                                                                                       *
+ * The above copyright notice and this permission notice shall be included in all copies *
+ * or substantial portions of the Software.                                              *
+ *                                                                                       *
+ * THE SOFTWARE IS PROVIDED "AS IS", WITHOUT WARRANTY OF ANY KIND, EXPRESS OR IMPLIED,   *
+ * INCLUDING BUT NOT LIMITED TO THE WARRANTIES OF MERCHANTABILITY, FITNESS FOR A         *
+ * PARTICULAR PURPOSE AND NONINFRINGEMENT. IN NO EVENT SHALL THE AUTHORS OR COPYRIGHT    *
+ * HOLDERS BE LIABLE FOR ANY CLAIM, DAMAGES OR OTHER LIABILITY, WHETHER IN AN ACTION OF  *
+ * CONTRACT, TORT OR OTHERWISE, ARISING FROM, OUT OF OR IN CONNECTION WITH THE SOFTWARE  *
+ * OR THE USE OR OTHER DEALINGS IN THE SOFTWARE.                                         *
+ ****************************************************************************************/
+
+#include <ghoul/filesystem/filesystem.h>
+
+#include <ghoul/filesystem/cachemanager.h>
+#include <ghoul/logging/logmanager.h>
+
+#include <algorithm>
+#include <cassert>
+#include <regex>
+#include <stdio.h>
+
+#ifdef WIN32
+#include <direct.h>
+#include <windows.h>
+#include <Shlobj.h>
+#else
+#include <dirent.h>
+#include <unistd.h>
+#include <sys/param.h>
+#include <sys/stat.h>
+#include <sys/types.h>
+#include <pwd.h>
+#endif
+
+#if !defined(WIN32) && !defined(__APPLE__)
+#include <sys/inotify.h>
+#define EVENT_SIZE  ( sizeof (struct inotify_event) )
+#define BUF_LEN     ( 1024 * ( EVENT_SIZE + 16 ) )
+ const uint32_t mask = IN_ALL_EVENTS | IN_IGNORED | IN_Q_OVERFLOW | IN_UNMOUNT | IN_ISDIR;
+#endif
+
+using std::string;
+namespace {
+    const string _loggerCat = "FileSystem";
+}
+
+namespace {
+#ifdef WIN32
+	const char pathSeparator = '\\';
+	const unsigned int changeBufferSize = 16384u;
+
+#define _CRT_SECURE_NO_WARNINGS
+#elif __APPLE__
+	const char pathSeparator = '/';
+	// the maximum latency allowed before a changed is registered
+	const CFAbsoluteTime latency = 1.0;
+#else
+	const char pathSeparator = '/';
+#endif
+}
+
+namespace ghoul {
+namespace filesystem {
+
+FileSystem* FileSystem::_fileSystem = nullptr;
+const std::string FileSystem::TokenOpeningBraces = "${";
+const std::string FileSystem::TokenClosingBraces = "}";
+#ifdef WIN32
+const char FileSystem::PathSeparator = '\\';
+#else
+const char FileSystem::PathSeparator = '/';
+#endif
+
+FileSystem::FileSystem()
+    : _cacheManager(nullptr)
+{}
+
+void FileSystem::initialize() {
+    assert(_fileSystem == nullptr);
+    if (_fileSystem == nullptr)
+        _fileSystem = new FileSystem;
+
+#if defined(WIN32)
+#elif defined(__APPLE__)
+#else
+    _fileSystem->_inotifyHandle = inotify_init();
+    _fileSystem->_keepGoing = true;
+    _fileSystem->_t = std::thread(inotifyWatcher);
+#endif
+}
+
+void FileSystem::deinitialize() {
+    assert(_fileSystem != nullptr);
+#ifdef WIN32
+	for (auto d : _fileSystem->_directories) {
+		DirectoryHandle* dh = d.second;
+		CancelIo(dh->_handle);
+		CloseHandle(dh->_handle);
+		delete dh;
+	}
+#elif __APPLE__
+    for (auto d : _fileSystem->_directories) {
+        DirectoryHandle* dh = d.second;
+        FSEventStreamStop(dh->_eventStream);
+        FSEventStreamInvalidate(dh->_eventStream);
+        FSEventStreamRelease(dh->_eventStream);
+        delete dh;
+    }
+#else
+	_fileSystem->_keepGoing = false;
+	if (_fileSystem->_t.joinable())
+		_fileSystem->_t.join();
+	close( _fileSystem->_inotifyHandle );
+#endif
+    delete _fileSystem;
+}
+
+FileSystem& FileSystem::ref() {
+    assert(_fileSystem != nullptr);
+    return *_fileSystem;
+}
+
+string FileSystem::absolutePath(string path) const {
+    expandPathTokens(path);
+
+    static const int PATH_BUFFER_SIZE = 4096;
+    char* buffer = nullptr;
+#ifdef WIN32
+    buffer = new char[PATH_BUFFER_SIZE];
+    const DWORD success = GetFullPathName(path.c_str(), PATH_BUFFER_SIZE, buffer, 0);
+    if (success == 0) {
+        delete[] buffer;
+        buffer = nullptr;
+    }
+#else
+    char errorBuffer[PATH_BUFFER_SIZE];
+    buffer = realpath(path.c_str(), errorBuffer);
+    if (buffer == NULL) {
+        LERROR("Error resolving the real path. Problem part: '" << errorBuffer << "'");
+        return path;
+    }
+#endif
+
+    if (buffer) {
+        path = string(buffer);
+#ifdef WIN32
+        delete[] buffer;
+#endif
+        return path;
+    }
+
+    return path;
+}
+
+string FileSystem::relativePath(string path,
+                                const Directory& baseDirectory) const
+{
+    if (path.empty()) {
+        LERROR("'path' must contain a path");
+        return path;
+    }
+    string&& pathAbsolute = cleanupPath(absolutePath(path));
+    string&& directoryAbsolute = cleanupPath(absolutePath(baseDirectory));
+
+    // Return identity path if absolutes are equal
+    if (pathAbsolute == directoryAbsolute)
+        return ".";
+
+    // Check for different drives on Windows
+    if (pathAbsolute[0] != directoryAbsolute[0])
+        return path;
+
+    // Find the common part in the 'path' and 'baseDirectory'
+    size_t commonBasePosition = commonBasePathPosition(pathAbsolute, directoryAbsolute);
+    string&& directoryRemainder = directoryAbsolute.substr(commonBasePosition);
+    string relativePath = pathAbsolute.substr(commonBasePosition);
+    if (relativePath[0] == PathSeparator)
+        relativePath = relativePath.substr(1);
+
+    // Construct the relative path by iteratively subtracting the additional folders from
+    // 'directoryRemainder'
+    size_t position = directoryRemainder.find(PathSeparator);
+    while (position != string::npos) {
+        if (relativePath.empty())
+            relativePath = "..";
+        else
+            relativePath = ".." + (PathSeparator + relativePath);
+        position = directoryRemainder.find(PathSeparator, position + 1);
+    }
+    return relativePath;
+}
+    
+std::string FileSystem::pathByAppendingComponent(std::string path,
+												 std::string component) const
+{
+	return std::move(path) + PathSeparator + std::move(component);
+}
+
+Directory FileSystem::currentDirectory() const {
+#ifdef WIN32
+    // Get the size of the directory
+    DWORD size = GetCurrentDirectory(0, NULL);
+    char* buffer = new char[size];
+    DWORD success = GetCurrentDirectory(size, buffer);
+    if (success == 0) {
+        // Log error
+        DWORD error = GetLastError();
+        LPTSTR errorBuffer = nullptr;
+        FormatMessage(FORMAT_MESSAGE_FROM_SYSTEM |
+                      FORMAT_MESSAGE_ALLOCATE_BUFFER |
+                      FORMAT_MESSAGE_IGNORE_INSERTS,
+                      NULL,
+                      error,
+                      MAKELANGID(LANG_NEUTRAL, SUBLANG_DEFAULT),
+                      (LPTSTR)&errorBuffer,
+                      0,
+                      NULL);
+        if (errorBuffer != nullptr) {
+            string error(errorBuffer);
+            LocalFree(errorBuffer);
+            LERROR("Error retrieving current directory: " << error);
+        }
+        return Directory();
+    }
+    string&& currentDir = std::move(string(buffer));
+    delete[] buffer;
+#else
+    char* buffer = new char[MAXPATHLEN];
+    char* result = getcwd(buffer, MAXPATHLEN);
+    if (result == nullptr) {
+        LERROR("Error retrieving current directory: " << errno);
+        return Directory();
+    }
+    string currentDir = string(buffer);
+    delete[] buffer;
+#endif
+    return Directory(currentDir);
+}
+    
+void FileSystem::setCurrentDirectory(const Directory& directory) const {
+#ifdef WIN32
+    const BOOL success = SetCurrentDirectory(directory.path().c_str());
+    if (success == 0) {
+        // Log error
+        DWORD error = GetLastError();
+        LPTSTR errorBuffer = nullptr;
+        FormatMessage(FORMAT_MESSAGE_FROM_SYSTEM |
+                      FORMAT_MESSAGE_ALLOCATE_BUFFER |
+                      FORMAT_MESSAGE_IGNORE_INSERTS,
+                      NULL,
+                      error,
+                      MAKELANGID(LANG_NEUTRAL, SUBLANG_DEFAULT),
+                      (LPTSTR)&errorBuffer,
+                      0,
+                      NULL);
+        if (errorBuffer != nullptr) {
+            string error(errorBuffer);
+            LocalFree(errorBuffer);
+            LERROR("Error setting current directory: " << error);
+        }
+    }
+#else
+    const int success = chdir(directory.path().c_str());
+    if (success != 0)
+        LERROR("Error setting current directory: " << errno);
+#endif
+}
+
+bool FileSystem::fileExists(const File& path) const {
+	return fileExists(path.path(),true);
+}
+
+bool FileSystem::fileExists(std::string path, bool isRawPath) const {
+	if (!isRawPath)
+		path = absPath(path);
+#ifdef WIN32
+	const DWORD attributes = GetFileAttributes(path.c_str());
+	if (attributes == INVALID_FILE_ATTRIBUTES) {
+		const DWORD error = GetLastError();
+		if ((error != ERROR_FILE_NOT_FOUND) && (error != ERROR_PATH_NOT_FOUND)) {
+			LPTSTR errorBuffer = nullptr;
+			FormatMessage(FORMAT_MESSAGE_FROM_SYSTEM |
+				FORMAT_MESSAGE_ALLOCATE_BUFFER |
+				FORMAT_MESSAGE_IGNORE_INSERTS,
+				NULL,
+				error,
+				MAKELANGID(LANG_NEUTRAL, SUBLANG_DEFAULT),
+				(LPTSTR)&errorBuffer,
+				0,
+				NULL);
+			if (errorBuffer != nullptr) {
+				string error(errorBuffer);
+				LocalFree(errorBuffer);
+				LERROR("Error retrieving file attributes: " << error);
+			}
+		}
+		return false;
+	}
+	else
+		return (attributes & FILE_ATTRIBUTE_DIRECTORY) == 0;
+#else
+	struct stat buffer;
+	const int statResult = stat(path.c_str(), &buffer);
+	if (statResult != 0)
+		return false;
+	const int isFile = S_ISREG(buffer.st_mode);
+	return (isFile != 0);
+#endif
+}
+
+bool FileSystem::directoryExists(const Directory& path) const {
+#ifdef WIN32
+    const DWORD attributes = GetFileAttributes(path.path().c_str());
+    if (attributes == INVALID_FILE_ATTRIBUTES) {
+        const DWORD error = GetLastError();
+        if ((error != ERROR_FILE_NOT_FOUND) && (error != ERROR_PATH_NOT_FOUND)) {
+            LPTSTR errorBuffer = nullptr;
+            FormatMessage(FORMAT_MESSAGE_FROM_SYSTEM |
+                FORMAT_MESSAGE_ALLOCATE_BUFFER |
+                FORMAT_MESSAGE_IGNORE_INSERTS,
+                NULL,
+                error,
+                MAKELANGID(LANG_NEUTRAL, SUBLANG_DEFAULT),
+                (LPTSTR)&errorBuffer,
+                0,
+                NULL);
+            if (errorBuffer != nullptr) {
+                string error(errorBuffer);
+                LocalFree(errorBuffer);
+                LERROR("Error retrieving file attributes: " << error);
+            }
+        }
+        return false;
+    }
+    else
+        return (attributes & FILE_ATTRIBUTE_DIRECTORY) != 0;
+#else
+    const string& dirPath = path.path();
+    struct stat buffer;
+    const int statResult = stat(dirPath.c_str(), &buffer);
+    if (statResult != 0)
+        return false;
+    const int isDir = S_ISDIR(buffer.st_mode);
+    return (isDir != 0);
+#endif
+}
+    
+bool FileSystem::deleteFile(const File& path) const {
+    const bool isFile = fileExists(path);
+    if (isFile) {
+        const int removeResult = remove(path.path().c_str());
+        return removeResult == 0;
+    }
+    else
+        return false;
+}
+    
+bool FileSystem::createDirectory(const Directory& path, bool recursive) const {
+	if (recursive) {
+		std::vector<Directory> directories;
+		Directory d = path;
+        while (!FileSys.directoryExists(d)) {
+            //LERROR("Adding path to v: " << d.path());
+			directories.push_back(d);
+			d = d.parentDirectory();
+		}
+
+		bool success = true;
+		std::for_each(
+			directories.rbegin(),
+			directories.rend(),
+			[&success, this](const Directory& d)
+			   {
+				if (!success)
+					return;
+				else
+					success = createDirectory(d, false);
+				});
+
+		return success;
+	}
+	else {
+#ifdef WIN32
+		BOOL success = CreateDirectory(path.path().c_str(), NULL);
+		if (success)
+			return true;
+		else {
+			DWORD error = GetLastError();
+			if (ERROR == ERROR_ALREADY_EXISTS)
+				return true;
+			else {
+				LPTSTR errorBuffer = nullptr;
+				FormatMessage(FORMAT_MESSAGE_FROM_SYSTEM |
+							  FORMAT_MESSAGE_ALLOCATE_BUFFER |
+							  FORMAT_MESSAGE_IGNORE_INSERTS,
+							  NULL,
+							  error,
+							  MAKELANGID(LANG_NEUTRAL, SUBLANG_DEFAULT),
+							  (LPTSTR)&errorBuffer,
+							  0,
+							  NULL);
+				if (errorBuffer != nullptr) {
+					string error(errorBuffer);
+					LocalFree(errorBuffer);
+					LERROR("Error creating directory '" << path << "': " << error);
+				}
+				else 
+					LERROR("Error creating directory '" << path << "'");
+
+				return false;
+			}
+		}
+#else
+		int success = mkdir(path.path().c_str(), S_IRWXU | S_IRWXG | S_IROTH | S_IXOTH);
+		if (success == 0)
+			return true;
+		else {
+			if (errno == EEXIST)
+				return true;
+			else {
+				LERROR("Error creating directory '" << path << "': " << errno);
+				return false;
+			}
+		}
+#endif
+	}
+}
+
+bool FileSystem::deleteDirectory(const Directory& path) const {
+    const bool isDir = directoryExists(path);
+    if (!isDir)
+        return false;
+#ifdef WIN32
+    const int rmDirResult = _rmdir(path.path().c_str());
+    return rmDirResult != -1;
+#else
+    const string& dirPath = path;
+    DIR* directory = opendir(dirPath.c_str());
+    bool success = false;
+    
+    if (directory) {
+        struct dirent* p;
+        
+        success = true;
+        
+        while (success) {
+            p = readdir(directory);
+            if (p == nullptr)
+                break;
+            
+            const string name = string(p->d_name);
+            if (name == "." || name == "..")
+                continue;
+
+            struct stat statbuf;
+            const string fullName = dirPath + "/" + name;
+            const int statResult = stat(fullName.c_str(), &statbuf);
+            if (statResult == 0) {
+                if (S_ISDIR(statbuf.st_mode))
+                    success &= deleteDirectory(fullName);
+                else {
+                    const int removeSuccess = remove(fullName.c_str());
+                    success &= (removeSuccess == 0);
+                }
+            }
+        }
+        closedir(directory);
+    }
+    
+    if (success) {
+        const int rmdirSuccess = rmdir(dirPath.c_str());
+        success = (rmdirSuccess == 0);
+    }
+    
+    return success;
+#endif
+}
+
+void FileSystem::registerPathToken(string token, string path, bool override) {
+#ifdef GHL_DEBUG
+    if (token.empty()) {
+        LERROR("Token cannot not be empty");
+        return;
+    }
+    
+    std::string&& beginning = token.substr(0, TokenOpeningBraces.size());
+    std::string&& ending = token.substr(token.size() - TokenClosingBraces.size());
+    if ((beginning != TokenOpeningBraces) || (ending != TokenClosingBraces)) {
+        LERROR("Token has to start with '" + TokenOpeningBraces +
+                    "' and end with '" + TokenClosingBraces + "'");
+        return;
+    }
+    
+    
+	if (!override) {
+		if (_fileSystem->_tokenMap.find(token) != _fileSystem->_tokenMap.end()) {
+			LERROR("Token already bound to path '" +
+						_fileSystem->_tokenMap[token] + "'");
+			return;
+		}
+	}
+#endif
+	if (override) {
+		auto it = _fileSystem->_tokenMap.find(token);
+		_fileSystem->_tokenMap.erase(it);
+	}
+	_fileSystem->_tokenMap.emplace(token, path);
+}
+    
+string FileSystem::cleanupPath(string path) const {
+#ifdef WIN32
+    // In Windows, replace all '/' by '\\' for conformity
+    std::replace(path.begin(), path.end(), '/', '\\');
+    std::string&& drivePart = path.substr(0, 3);
+    std::regex&& driveRegex = std::regex("([[:lower:]][\\:][\\\\])");
+    const bool hasCorrectSize = path.size() >= 3;
+    if (hasCorrectSize && std::regex_match(drivePart, driveRegex))
+        std::transform(path.begin(), path.begin() + 1,
+                        path.begin(), toupper);
+#else
+    // Remove all double separators (will automatically be done on Windows)
+#endif
+    size_t position = 0;
+    while (position != string::npos) {
+        char dualSeparator[2];
+        dualSeparator[0] = PathSeparator;
+        dualSeparator[1] = PathSeparator;
+        position = path.find(dualSeparator);
+        if (position != string::npos)
+            path = std::move(path.substr(0, position) + path.substr(position + 1));
+    }
+    
+    // Remove trailing separator
+    if (path[path.size() - 1] == PathSeparator)
+        path = std::move(path.substr(0, path.size() - 1));
+    
+    return path;
+}
+    
+size_t FileSystem::commonBasePathPosition(const string& p1, const string& p2) const {
+    // 'currentPosition' stores the position until which the two paths are the same,
+    // 'nextPosition' is a look-ahead. If the look-ahead is equal as well,
+    // 'currentPosition' is replaced by this. At the end of the loop 'currentPosition'
+    // contains the last position until which both paths are the same
+    size_t currentPosition = 0;
+    size_t nextPosition = p1.find(PathSeparator);
+    while (nextPosition != string::npos) {
+        const int result = p1.compare(0, nextPosition, p2, 0 , nextPosition);
+        if (result == 0) {
+            currentPosition = nextPosition;
+            nextPosition = p1.find(PathSeparator, nextPosition + 1);
+        }
+        else
+            break;
+    }
+    const int result = p1.compare(0, p1.length(), p2, 0 , p1.length());
+    if (result == 0)
+        currentPosition = p1.length();
+    return currentPosition;
+}
+    
+bool FileSystem::hasTokens(const string& path) const {
+    const bool hasOpeningBrace = path.find(TokenOpeningBraces) != string::npos;
+    const bool hasClosingBrace = path.find(TokenClosingBraces) != string::npos;
+    return hasOpeningBrace && hasClosingBrace;
+}
+
+bool FileSystem::expandPathTokens(std::string& path) const {
+    while (hasTokens(path)) {
+        string::size_type beginning = path.find(TokenOpeningBraces);
+        string::size_type closing = path.find(TokenClosingBraces);
+        string::size_type closingLocation = closing + TokenClosingBraces.size();
+        const std::string currentToken = path.substr(beginning, closingLocation);
+        const std::string& replacement = resolveToken(currentToken);
+        if (replacement == currentToken) {
+            // replacement == currentToken will be true if the respective token could not
+            // be found;  resolveToken will print an error in that case
+            return false;
+        }
+        path.replace(beginning, closing + TokenClosingBraces.size() - beginning, replacement);
+    }
+    return true;
+}
+
+std::vector<std::string> FileSystem::tokens() const {
+	std::vector<std::string> tokens;
+	for (auto token : _tokenMap) {
+		tokens.push_back(token.first);
+	}
+	return tokens;
+}
+    
+bool FileSystem::createCacheManager(const Directory& cacheDirectory) {
+    if (!_fileSystem->directoryExists(cacheDirectory)) {
+        LERROR("Requested cache directory '" << cacheDirectory << "' did not exist");
+        return false;
+    }
+    
+    if (_fileSystem->_cacheManager != nullptr) {
+        LERROR("CacheManager was already created");
+        return false;
+    }
+    
+    _fileSystem->_cacheManager = new CacheManager(cacheDirectory);
+    assert(_fileSystem->_cacheManager);
+    return true;
+}
+
+void FileSystem::destroyCacheManager() {
+	assert(_fileSystem->_cacheManager);
+
+	delete _fileSystem->_cacheManager;
+	_fileSystem->_cacheManager = nullptr;
+}
+
+CacheManager* FileSystem::cacheManager() {
+#ifdef GHL_DEBUG
+	assert(_cacheManager);
+#endif
+	return _cacheManager;
+}
+
+void FileSystem::addFileListener(File* file) {
+	assert(file != nullptr);
+#if defined(WIN32)			// Windows
+	//LDEBUG("Trying to insert  " << file);
+	std::string d = file->directoryName();
+	auto f = _directories.find(d);
+	if (f == _directories.end()) {
+		LDEBUG("started watching: " << d);
+		DirectoryHandle* handle = new DirectoryHandle;
+		handle->_activeBuffer = 0;
+		handle->_handle = nullptr;
+
+		handle->_handle = CreateFile(
+			d.c_str(),
+			FILE_LIST_DIRECTORY,
+			FILE_SHARE_READ | FILE_SHARE_WRITE | FILE_SHARE_DELETE,
+			NULL,
+			OPEN_EXISTING,
+			FILE_FLAG_BACKUP_SEMANTICS | FILE_FLAG_OVERLAPPED,
+			NULL);
+
+		if (handle->_handle == INVALID_HANDLE_VALUE) {
+			LERROR("Directory handle for '" << d << "' could not be obtained");
+			return;
+		}
+
+		_directories[d] = handle;
+		beginRead(handle);
+	}
+
+#ifdef GHL_DEBUG
+	auto eqRange = _trackedFiles.equal_range(file->path());
+	// Erase (b,15) pair
+	for (auto it = eqRange.first; it != eqRange.second; ++it) {
+		if (it->second == file) {
+			LERROR("Already tracking fileobject");
+			return;
+		}
+	}
+#endif
+	_trackedFiles.insert({ file->path(), file });
+
+#elif defined(__APPLE__)	// OS X
+    //LDEBUG("Trying to insert  " << file);
+    std::string d = file->directoryName();
+    auto f = _directories.find(d);
+    if (f == _directories.end()) {
+    
+        bool alreadyTrackingParent = false;
+        for(auto dir: _directories) {
+            if (d.length() > dir.first.length() && d.find_first_of(dir.first) == 0) {
+                alreadyTrackingParent = true;
+                break;
+            }
+        }
+        if(!alreadyTrackingParent) {
+            LDEBUG("started watching: " << d);
+            DirectoryHandle* handle = new DirectoryHandle;
+            
+            // Create the FSEventStream responsible for this directory (Apple's callback system
+            // only works on the granularity of the directory)
+            CFStringRef path = CFStringCreateWithCString(NULL,
+                                                         d.c_str(),
+                                                         kCFStringEncodingASCII);
+            CFArrayRef pathsToWatch = CFArrayCreate(NULL, (const void **)&path, 1, NULL);
+            FSEventStreamContext callbackInfo;
+            callbackInfo.version = 0;
+            callbackInfo.info = nullptr;
+            callbackInfo.release = NULL;
+            callbackInfo.retain = NULL;
+            callbackInfo.copyDescription = NULL;
+            
+            handle->_eventStream = FSEventStreamCreate(
+                                                       NULL,
+                                                       &completionHandler,
+                                                       &callbackInfo,
+                                                       pathsToWatch,
+                                                       kFSEventStreamEventIdSinceNow,
+                                                       latency,
+                                                       kFSEventStreamCreateFlagFileEvents);
+            
+            // Add checking the event stream to the current run loop
+            // If there is a performance bottleneck, this could be done on a separate thread?
+            FSEventStreamScheduleWithRunLoop( handle->_eventStream,
+                                             CFRunLoopGetCurrent(),
+                                             kCFRunLoopDefaultMode);
+            // Start monitoring
+            FSEventStreamStart( handle->_eventStream);
+            _directories[d] = handle;
+        }
+    }
+    
+#ifdef GHL_DEBUG
+    auto eqRange = _trackedFiles.equal_range(file->path());
+    // Erase (b,15) pair
+    for (auto it = eqRange.first; it != eqRange.second; ++it) {
+        if (it->second == file) {
+            LERROR("Already tracking fileobject");
+            return;
+        }
+    }
+#endif
+    _trackedFiles.insert({ file->path(), file });
+#else						// Linux
+	const std::string filename = fileobject->path();
+	LDEBUGC("inotifyWatcher", "Wathcing: " << filename);
+	int wd = inotify_add_watch(_inotifyHandle, filename.c_str(), mask);
+	_inotifyFiles.insert(std::pair<int, File*>(wd, fileobject));
+#endif
+}
+
+void FileSystem::removeFileListener(File* file) {
+	assert(file != nullptr);
+#if defined(WIN32) || defined(__APPLE__)
+	auto eqRange = _trackedFiles.equal_range(file->path());
+	for (auto it = eqRange.first; it != eqRange.second; ++it) {
+		//LDEBUG("comparing for removal, " << file << "==" << it->second);
+		if (it->second == file) {
+			//LWARNING("Removing tracking of " << file);
+			_trackedFiles.erase(it);
+			return;
+		}
+	}
+
+#else						// Linux
+	std::map<int,File*>::iterator it;
+	for(it = _inotifyFiles.begin();it != _inotifyFiles.end(); it++) {
+		if(it->second == fileobject) {
+			( void ) inotify_rm_watch( _inotifyHandle, it->first );
+			_inotifyFiles.erase(it);
+			return;
+		}
+	}
+#endif
+    LWARNING("Could not find tracked '" << file <<"' for path '"<< file->path() << "'");
+}
+
+void FileSystem::triggerFilesystemEvents() {
+#ifdef WIN32
+	// Sleeping for 0 milliseconds will trigger any pending asynchronous procedure calls 
+	SleepEx(0, TRUE);
+#endif
+#if defined(__APPLE__)
+    //osxPollEvents();
+    
+    for(auto d: _directories) {
+        FSEventStreamFlushSync(d.second->_eventStream);
+        //FSEventStreamFlushAsync(d.second->_eventStream);
+    }
+    
+#endif
+}
+
+
+bool FileSystem::hasToken(const std::string& path, const std::string& token) const {
+    if (!hasTokens(path))
+        return false;
+    else {
+        string::size_type beginning = path.find(TokenOpeningBraces);
+        string::size_type closing = path.find(TokenClosingBraces);
+        while ((beginning != string::npos) && (closing != string::npos)) {
+            string::size_type closingLocation = closing + TokenClosingBraces.size();
+            const std::string currentToken = path.substr(beginning, closingLocation);
+            if (currentToken == token)
+                return true;
+            else {
+                beginning = path.find(TokenOpeningBraces, closing);
+                closing = path.find(TokenClosingBraces, beginning);
+            }
+        }
+        return false;
+    }
+}
+    
+std::string FileSystem::resolveToken(const std::string& token) const {
+    const std::map<std::string, std::string>::const_iterator it = _tokenMap.find(token);
+    if (it == _tokenMap.end()) {
+        LERROR("Token '" + token + "' could not be resolved");
+        return token;
+    }
+    else
+        return it->second;
+}
+
+#ifdef WIN32
+void CALLBACK FileSystem::completionHandler(
+	DWORD /*dwErrorCode*/, 
+	DWORD /*dwNumberOfBytesTransferred*/,
+	LPOVERLAPPED lpOverlapped)
+{
+	//File* file = static_cast<File*>(lpOverlapped->hEvent);
+	DirectoryHandle* directoryHandle = static_cast<DirectoryHandle*>(lpOverlapped->hEvent);
+
+	unsigned char currentBuffer = directoryHandle->_activeBuffer;
+
+	// Change active buffer (ping-pong buffering)
+	directoryHandle->_activeBuffer = (directoryHandle->_activeBuffer + 1) % 2;
+	// Restart change listener as soon as possible
+	FileSys.beginRead(directoryHandle);
+
+	char* buffer = reinterpret_cast<char*>(&(directoryHandle->_changeBuffer[currentBuffer][0]));
+	// data might have queued up, so we need to check all changes
+	//LERROR("callback");
+	while (true) {
+		// extract the information which file has changed
+		FILE_NOTIFY_INFORMATION& information = (FILE_NOTIFY_INFORMATION&)*buffer;
+		char* currentFilenameBuffer = new char[information.FileNameLength];
+		size_t i;
+		wcstombs_s(&i, currentFilenameBuffer, information.FileNameLength,
+			information.FileName, information.FileNameLength);
+		//std::wcstombs(currentFilenameBuffer,
+		//information.FileName, information.FileNameLength);
+		const string& currentFilename(currentFilenameBuffer);
+		delete[] currentFilenameBuffer;
+		//LDEBUG("callback: " << currentFilename);
+
+		std::string fullPath;
+		for (auto d : FileSys._directories) {
+			if (d.second == directoryHandle)
+				fullPath = d.first + pathSeparator + currentFilename;
+		}
+		//LDEBUG("callback: " << fullPath);
+
+		size_t n = FileSys._trackedFiles.count(fullPath);
+		if (n > 0) {
+			/*
+			LWARNING("Tracked files");
+			for (auto ff : FileSys._trackedFiles) {
+				LDEBUG(ff.first);
+			}
+			*/
+			//LDEBUG("Loop for " << fullPath);
+			auto eqRange = FileSys._trackedFiles.equal_range(fullPath);
+			for (auto it = eqRange.first; it != eqRange.second; ++it) {
+				File* f = (*it).second;
+				f->_fileChangedCallback(*f);
+				//LWARNING("calling for: " << f);
+			}
+			//LDEBUG("end Loop for " << fullPath);
+			break;
+		}
+		else {
+			if (!information.NextEntryOffset)
+				// we are done with all entries and didn't find our file
+				break;
+			else
+				//continue with the next entry
+				buffer += information.NextEntryOffset;
+		}
+
+	}
+}
+
+void FileSystem::beginRead(DirectoryHandle* directoryHandle) {
+
+
+	HANDLE handle = directoryHandle->_handle;
+	unsigned char activeBuffer = directoryHandle->_activeBuffer;
+	std::vector<BYTE>* changeBuffer = directoryHandle->_changeBuffer;
+	OVERLAPPED* overlappedBuffer = &directoryHandle->_overlappedBuffer;
+
+	ZeroMemory(overlappedBuffer, sizeof(OVERLAPPED));
+	overlappedBuffer->hEvent = directoryHandle;
+
+	changeBuffer[activeBuffer].resize(changeBufferSize);
+	ZeroMemory(&(changeBuffer[activeBuffer][0]), changeBufferSize);
+
+	DWORD returnedBytes;
+	BOOL success = ReadDirectoryChangesW(
+		handle,
+		&changeBuffer[activeBuffer][0],
+		static_cast<DWORD>(changeBuffer[activeBuffer].size()),
+		false,
+		FILE_NOTIFY_CHANGE_LAST_WRITE | FILE_NOTIFY_CHANGE_SIZE,
+		&returnedBytes,
+		overlappedBuffer,
+		&completionHandler);
+
+	if (success == 0) {
+		LERROR("no begin read");
+		const DWORD error = GetLastError();
+		LPTSTR errorBuffer = nullptr;
+		FormatMessage(FORMAT_MESSAGE_FROM_SYSTEM |
+			FORMAT_MESSAGE_ALLOCATE_BUFFER |
+			FORMAT_MESSAGE_IGNORE_INSERTS,
+			NULL,
+			error,
+			MAKELANGID(LANG_NEUTRAL, SUBLANG_DEFAULT),
+			(LPTSTR)&errorBuffer,
+			0,
+			NULL);
+		if (errorBuffer != nullptr) {
+			std::string errorString(errorBuffer);
+			LocalFree(errorBuffer);
+			LERROR("Error reading directory changes: " << errorString);
+		}
+		else {
+			LERROR("Error reading directory changes: " << error);
+		}
+	}
+}
+
+#elif __APPLE__
+
+void FileSystem::completionHandler(
+	ConstFSEventStreamRef ,//streamRef,
+	void * ,//clientCallBackInfo,
+	size_t numEvents,
+	void *eventPaths,
+	const FSEventStreamEventFlags eventFlags[],
+	const FSEventStreamEventId[] )//eventIds[])
+{
+    char **paths = reinterpret_cast<char**>(eventPaths);
+    for (size_t i=0; i<numEvents; i++) {
+        //std::string ename = EventEnumToName(static_cast<Events>(eventFlags[i]));
+        
+        //printf("%s\n%s\n", path.c_str(), ename.c_str());
+        if(! eventFlags[i] & Events::kFSEventStreamEventFlagItemModified)
+            continue;
+        
+        if(! eventFlags[i] & Events::kFSEventStreamEventFlagItemIsFile)
+            continue;
+        
+        std::string path = paths[i];
+        size_t n = FileSys._trackedFiles.count(path);
+        if (n == 0)
+            continue;
+        
+        auto eqRange = FileSys._trackedFiles.equal_range(path);
+        for (auto it = eqRange.first; it != eqRange.second; ++it) {
+            File* f = (*it).second;
+            f->_fileChangedCallback(*f);
+        }
+    }
+}
+std::string FileSystem::EventEnumToName(Events e) {
+    std::string name;
+    if(e & kFSEventStreamEventFlagMustScanSubDirs)
+        name += "| kFSEventStreamEventFlagMustScanSubDirs";
+    if(e & kFSEventStreamEventFlagUserDropped)
+        name += "| kFSEventStreamEventFlagUserDropped";
+    if(e & kFSEventStreamEventFlagKernelDropped)
+        name += "| kFSEventStreamEventFlagKernelDropped";
+    if(e & kFSEventStreamEventFlagEventIdsWrapped)
+        name += "| kFSEventStreamEventFlagEventIdsWrapped";
+    if(e & kFSEventStreamEventFlagHistoryDone)
+        name += "| kFSEventStreamEventFlagHistoryDone";
+    if(e & kFSEventStreamEventFlagRootChanged)
+        name += "| kFSEventStreamEventFlagRootChanged";
+    if(e & kFSEventStreamEventFlagMount)
+        name += "| kFSEventStreamEventFlagMount";
+    if(e & kFSEventStreamEventFlagUnmount)
+        name += "| kFSEventStreamEventFlagUnmount";
+    
+    
+    if(e & kFSEventStreamEventFlagItemCreated)
+        name += "| kFSEventStreamEventFlagItemCreated";
+    if(e & kFSEventStreamEventFlagItemRemoved)
+        name += "| kFSEventStreamEventFlagItemRemoved";
+    if(e & kFSEventStreamEventFlagItemInodeMetaMod)
+        name += "| kFSEventStreamEventFlagItemInodeMetaMod";
+    if(e & kFSEventStreamEventFlagItemRenamed)
+        name += "| kFSEventStreamEventFlagItemRenamed";
+    if(e & kFSEventStreamEventFlagItemModified)
+        name += "| kFSEventStreamEventFlagItemModified";
+    if(e & kFSEventStreamEventFlagItemFinderInfoMod)
+        name += "| kFSEventStreamEventFlagItemFinderInfoMod";
+    if(e & kFSEventStreamEventFlagItemChangeOwner)
+        name += "| kFSEventStreamEventFlagItemChangeOwner";
+    if(e & kFSEventStreamEventFlagItemXattrMod)
+        name += "| kFSEventStreamEventFlagItemXattrMod";
+    if(e & kFSEventStreamEventFlagItemIsFile)
+        name += "| kFSEventStreamEventFlagItemIsFile";
+    if(e & kFSEventStreamEventFlagItemIsDir)
+        name += "| kFSEventStreamEventFlagItemIsDir";
+    if(e & kFSEventStreamEventFlagItemIsSymlink)
+        name += "| kFSEventStreamEventFlagItemIsSymlink";
+    
+    if (name.length() > 2) {
+        name = name.substr(2);
+    }
+    return name;
+}
+
+#else // Linux
+
+void FileSystem::inotifyWatcher() {
+
+	int fd = FileSys._inotifyHandle;
+    char buffer[BUF_LEN];
+    struct timeval tv;
+    tv.tv_sec = 1;
+    tv.tv_usec = 0;
+    fd_set rfds;
+    while(FileSys._keepGoing) {
+        FD_ZERO (&rfds);
+        FD_SET (fd, &rfds);
+        if(select (FD_SETSIZE, &rfds, NULL, NULL, &tv) < 1) continue; 
+        
+        int length = read( fd, buffer, BUF_LEN );
+        if ( length < 0 ) continue;
+        
+        int offset = 0;
+        while (offset < length) {
+            struct inotify_event *event = (inotify_event*)(buffer + offset);
+            switch (event->mask )
+            {
+
+                case IN_MODIFY:
+                case IN_ATTRIB:
+                {
+                    int wd = event->wd;
+                    //printf ("Calling _fileChangedCallback, %i, %i\n", fd, wd);
+                    std::map<int,File*>::iterator it;
+                    it = FileSys._inotifyFiles.find(wd);
+                    if(it != FileSys._inotifyFiles.end()) {
+                        File* fileobject = it->second;
+                        fileobject->_fileChangedCallback(*fileobject);
+                    }
+                    
+                }
+                    //printf ("IN_MODIFY\n");
+                    //printf ("IN_ATTRIB\n");
+
+                    break;
+
+                case IN_IGNORED:
+                {
+                    int wd = event->wd;
+                    //printf ("Calling _fileChangedCallback, %i, %i\n", fd, wd);
+                    std::map<int,File*>::iterator it;
+                    it = FileSys._inotifyFiles.find(wd);
+                    if(it != FileSys._inotifyFiles.end()) {
+                        File* fileobject = it->second;
+                        FileSys._inotifyFiles.erase (wd);
+                        ( void ) inotify_rm_watch( fd, wd );
+                        wd = inotify_add_watch( fd, fileobject->path().c_str(), mask);
+                        FileSys._inotifyFiles.insert ( std::pair<int,File*>(wd,fileobject) );
+                        
+                    }
+                    
+                }
+                    //printf ("IN_IGNORED\n");
+                    break;
+                default:
+                    break;
+            }
+            offset += EVENT_SIZE + event->len;
+        }
+    }
+}
+
+#endif
+
+} // namespace filesystem
+} // namespace ghoul