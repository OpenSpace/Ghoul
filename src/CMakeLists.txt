--- conflicted
+++ resolved
@@ -1,311 +1,3 @@
-<<<<<<< HEAD
-#########################################################################################
-#                                                                                       #
-# GHOUL                                                                                 #
-#                                                                                       #
-# Copyright (c) 2012-2017                                                               #
-#                                                                                       #
-# Permission is hereby granted, free of charge, to any person obtaining a copy of this  #
-# software and associated documentation files (the "Software"), to deal in the Software #
-# without restriction, including without limitation the rights to use, copy, modify,    #
-# merge, publish, distribute, sublicense, and/or sell copies of the Software, and to    #
-# permit persons to whom the Software is furnished to do so, subject to the following   #
-# conditions:                                                                           #
-#                                                                                       #
-# The above copyright notice and this permission notice shall be included in all copies #
-# or substantial portions of the Software.                                              #
-#                                                                                       #
-# THE SOFTWARE IS PROVIDED "AS IS", WITHOUT WARRANTY OF ANY KIND, EXPRESS OR IMPLIED,   #
-# INCLUDING BUT NOT LIMITED TO THE WARRANTIES OF MERCHANTABILITY, FITNESS FOR A         #
-# PARTICULAR PURPOSE AND NONINFRINGEMENT. IN NO EVENT SHALL THE AUTHORS OR COPYRIGHT    #
-# HOLDERS BE LIABLE FOR ANY CLAIM, DAMAGES OR OTHER LIABILITY, WHETHER IN AN ACTION OF  #
-# CONTRACT, TORT OR OTHERWISE, ARISING FROM, OUT OF OR IN CONNECTION WITH THE SOFTWARE  #
-# OR THE USE OR OTHER DEALINGS IN THE SOFTWARE.                                         #
-#########################################################################################
-
-set(GHOUL_SOURCE 
-    ${PROJECT_SOURCE_DIR}/src/filesystem/cachemanager.cpp
-    ${PROJECT_SOURCE_DIR}/src/filesystem/directory.cpp
-    ${PROJECT_SOURCE_DIR}/src/filesystem/file.cpp
-    ${PROJECT_SOURCE_DIR}/src/filesystem/filesystem.cpp
-    ${PROJECT_SOURCE_DIR}/src/filesystem/filesystem.linux.cpp
-    ${PROJECT_SOURCE_DIR}/src/filesystem/filesystem.osx.cpp
-    ${PROJECT_SOURCE_DIR}/src/filesystem/filesystem.windows.cpp
-    ${PROJECT_SOURCE_DIR}/src/io/socket/socket.cpp
-    ${PROJECT_SOURCE_DIR}/src/io/socket/tcpsocket.cpp
-    ${PROJECT_SOURCE_DIR}/src/io/socket/tcpsocketserver.cpp
-    ${PROJECT_SOURCE_DIR}/src/io/socket/websocket.cpp
-    ${PROJECT_SOURCE_DIR}/src/io/socket/websocketserver.cpp
-    ${PROJECT_SOURCE_DIR}/src/io/model/modelreaderbase.cpp
-    ${PROJECT_SOURCE_DIR}/src/io/model/modelreadermultiformat.cpp
-    ${PROJECT_SOURCE_DIR}/src/io/volume/rawvolumereader.cpp
-    ${PROJECT_SOURCE_DIR}/src/io/volume/volumereader.cpp
-    ${PROJECT_SOURCE_DIR}/src/logging/bufferlog.cpp
-    ${PROJECT_SOURCE_DIR}/src/logging/callbacklog.cpp
-    ${PROJECT_SOURCE_DIR}/src/logging/consolelog.cpp
-    ${PROJECT_SOURCE_DIR}/src/logging/htmllog.cpp
-    ${PROJECT_SOURCE_DIR}/src/logging/log.cpp
-    ${PROJECT_SOURCE_DIR}/src/logging/loglevel.cpp
-    ${PROJECT_SOURCE_DIR}/src/logging/logmanager.cpp
-    ${PROJECT_SOURCE_DIR}/src/logging/streamlog.cpp
-    ${PROJECT_SOURCE_DIR}/src/logging/textlog.cpp
-    ${PROJECT_SOURCE_DIR}/src/logging/visualstudiooutputlog.cpp
-    ${PROJECT_SOURCE_DIR}/src/misc/any.cpp
-    ${PROJECT_SOURCE_DIR}/src/misc/assert.cpp
-    ${PROJECT_SOURCE_DIR}/src/misc/buffer.cpp
-    ${PROJECT_SOURCE_DIR}/src/misc/clipboard.cpp
-    ${PROJECT_SOURCE_DIR}/src/misc/crc32.cpp
-    ${PROJECT_SOURCE_DIR}/src/misc/dictionary.cpp
-    ${PROJECT_SOURCE_DIR}/src/misc/dictionaryjsonformatter.cpp
-    ${PROJECT_SOURCE_DIR}/src/misc/dictionaryluaformatter.cpp
-    ${PROJECT_SOURCE_DIR}/src/misc/exception.cpp
-    ${PROJECT_SOURCE_DIR}/src/misc/misc.cpp
-    ${PROJECT_SOURCE_DIR}/src/misc/onscopeexit.cpp
-    ${PROJECT_SOURCE_DIR}/src/misc/sharedmemory.cpp
-    ${PROJECT_SOURCE_DIR}/src/misc/stacktrace.cpp
-    ${PROJECT_SOURCE_DIR}/src/misc/templatefactory.cpp
-    ${PROJECT_SOURCE_DIR}/src/misc/thread.cpp
-    ${PROJECT_SOURCE_DIR}/src/misc/threadpool.cpp
-    ${PROJECT_SOURCE_DIR}/src/misc/typeinfo.cpp
-    ${PROJECT_SOURCE_DIR}/src/ghoul.cpp
-)
-
-if (GHOUL_MODULE_COMMANDLINEPARSER)
-    set(GHOUL_SOURCE
-        ${GHOUL_SOURCE}
-        ${PROJECT_SOURCE_DIR}/src/cmdparser/commandlinecommand.cpp
-        ${PROJECT_SOURCE_DIR}/src/cmdparser/commandlineparser.cpp
-        ${PROJECT_SOURCE_DIR}/src/cmdparser/multiplecommand.cpp
-        ${PROJECT_SOURCE_DIR}/src/cmdparser/singlecommand.cpp
-    )
-endif ()
-
-if (GHOUL_MODULE_FONTRENDERING)
-    set(GHOUL_SOURCE
-        ${GHOUL_SOURCE}
-        ${PROJECT_SOURCE_DIR}/src/font/font.cpp
-        ${PROJECT_SOURCE_DIR}/src/font/fontmanager.cpp
-        ${PROJECT_SOURCE_DIR}/src/font/fontrenderer.cpp
-    )
-endif ()
-
-if (GHOUL_MODULE_LUA)
-    set(GHOUL_SOURCE
-        ${GHOUL_SOURCE}
-        ${PROJECT_SOURCE_DIR}/src/io/model/modelreaderlua.cpp
-        ${PROJECT_SOURCE_DIR}/src/lua/lua_helper.cpp
-        ${PROJECT_SOURCE_DIR}/src/lua/luastate.cpp
-    )
-endif ()
-
-if (GHOUL_MODULE_OPENGL)
-    set(GHOUL_SOURCE
-        ${GHOUL_SOURCE}
-        ${PROJECT_SOURCE_DIR}/src/opengl/bufferbinding.cpp
-        ${PROJECT_SOURCE_DIR}/src/opengl/debugcontext.cpp
-        ${PROJECT_SOURCE_DIR}/src/opengl/framebufferobject.cpp
-        ${PROJECT_SOURCE_DIR}/src/opengl/programobject.cpp
-        ${PROJECT_SOURCE_DIR}/src/opengl/shadermanager.cpp
-        ${PROJECT_SOURCE_DIR}/src/opengl/shaderobject.cpp
-        ${PROJECT_SOURCE_DIR}/src/opengl/shaderpreprocessor.cpp
-        ${PROJECT_SOURCE_DIR}/src/opengl/texture.cpp
-        ${PROJECT_SOURCE_DIR}/src/opengl/textureatlas.cpp
-        ${PROJECT_SOURCE_DIR}/src/opengl/textureconversion.cpp
-        ${PROJECT_SOURCE_DIR}/src/opengl/texturemanager.cpp
-        ${PROJECT_SOURCE_DIR}/src/opengl/textureunit.cpp
-        ${PROJECT_SOURCE_DIR}/src/opengl/vertexbufferobject.cpp
-        ${PROJECT_SOURCE_DIR}/src/io/texture/texturereader.cpp
-        ${PROJECT_SOURCE_DIR}/src/io/texture/texturereaderbase.cpp
-        ${PROJECT_SOURCE_DIR}/src/io/texture/texturereadercmap.cpp
-        ${PROJECT_SOURCE_DIR}/src/io/texture/texturereaderdevil.cpp
-        ${PROJECT_SOURCE_DIR}/src/io/texture/texturereaderfreeimage.cpp
-        ${PROJECT_SOURCE_DIR}/src/io/texture/texturereadersoil.cpp
-        ${PROJECT_SOURCE_DIR}/src/io/texture/texturewriter.cpp
-        ${PROJECT_SOURCE_DIR}/src/io/texture/texturewriterbase.cpp
-        ${PROJECT_SOURCE_DIR}/src/io/texture/texturewritersoil.cpp
-    )
-endif ()
-
-if (GHOUL_MODULE_SYSTEMCAPABILITIES)
-    set(GHOUL_SOURCE
-        ${GHOUL_SOURCE}
-        ${PROJECT_SOURCE_DIR}/src/systemcapabilities/generalcapabilitiescomponent.cpp
-        ${PROJECT_SOURCE_DIR}/src/systemcapabilities/openglcapabilitiescomponent.cpp
-        ${PROJECT_SOURCE_DIR}/src/systemcapabilities/systemcapabilities.cpp
-        ${PROJECT_SOURCE_DIR}/src/systemcapabilities/systemcapabilitiescomponent.cpp
-        ${PROJECT_SOURCE_DIR}/src/systemcapabilities/version.cpp
-    )
-endif ()
-
-set(GHOUL_HEADER 
-    ${PROJECT_SOURCE_DIR}/include/ghoul/designpattern/singleton.h
-    ${PROJECT_SOURCE_DIR}/include/ghoul/designpattern/event.h
-    ${PROJECT_SOURCE_DIR}/include/ghoul/designpattern/event.inl
-    ${PROJECT_SOURCE_DIR}/include/ghoul/filesystem/cachemanager.h
-    ${PROJECT_SOURCE_DIR}/include/ghoul/filesystem/directory.h
-    ${PROJECT_SOURCE_DIR}/include/ghoul/filesystem/file.h
-    ${PROJECT_SOURCE_DIR}/include/ghoul/filesystem/filesystem
-    ${PROJECT_SOURCE_DIR}/include/ghoul/filesystem/filesystem.h
-    ${PROJECT_SOURCE_DIR}/include/ghoul/io/socket/websocket.h
-    ${PROJECT_SOURCE_DIR}/include/ghoul/io/socket/socket.h
-    ${PROJECT_SOURCE_DIR}/include/ghoul/io/socket/socketserver.h
-    ${PROJECT_SOURCE_DIR}/include/ghoul/io/socket/tcpsocket.h
-    ${PROJECT_SOURCE_DIR}/include/ghoul/io/socket/tcpsocketserver.h
-    ${PROJECT_SOURCE_DIR}/include/ghoul/io/socket/websocketserver.h
-    ${PROJECT_SOURCE_DIR}/include/ghoul/io/model/modelreaderbase.h
-    ${PROJECT_SOURCE_DIR}/include/ghoul/io/model/modelreadermultiformat.h
-    ${PROJECT_SOURCE_DIR}/include/ghoul/io/volume/rawvolumereader.h
-    ${PROJECT_SOURCE_DIR}/include/ghoul/io/volume/volumereader.h
-    ${PROJECT_SOURCE_DIR}/include/ghoul/logging/bufferlog.h
-    ${PROJECT_SOURCE_DIR}/include/ghoul/logging/callbacklog.h
-    ${PROJECT_SOURCE_DIR}/include/ghoul/logging/consolelog.h
-    ${PROJECT_SOURCE_DIR}/include/ghoul/logging/htmllog.h
-    ${PROJECT_SOURCE_DIR}/include/ghoul/logging/log.h
-    ${PROJECT_SOURCE_DIR}/include/ghoul/logging/logging
-    ${PROJECT_SOURCE_DIR}/include/ghoul/logging/loglevel.h
-    ${PROJECT_SOURCE_DIR}/include/ghoul/logging/logmanager.h
-    ${PROJECT_SOURCE_DIR}/include/ghoul/logging/logmanager.inl
-    ${PROJECT_SOURCE_DIR}/include/ghoul/logging/streamlog.h
-    ${PROJECT_SOURCE_DIR}/include/ghoul/logging/textlog.h
-    ${PROJECT_SOURCE_DIR}/include/ghoul/logging/visualstudiooutputlog.h
-    ${PROJECT_SOURCE_DIR}/include/ghoul/misc/any.h
-    ${PROJECT_SOURCE_DIR}/include/ghoul/misc/any.inl
-    ${PROJECT_SOURCE_DIR}/include/ghoul/misc/assert.h
-    ${PROJECT_SOURCE_DIR}/include/ghoul/misc/boolean.h
-    ${PROJECT_SOURCE_DIR}/include/ghoul/misc/buffer.h
-    ${PROJECT_SOURCE_DIR}/include/ghoul/misc/buffer.inl
-    ${PROJECT_SOURCE_DIR}/include/ghoul/misc/clipboard.h
-    ${PROJECT_SOURCE_DIR}/include/ghoul/misc/crc32.h
-    ${PROJECT_SOURCE_DIR}/include/ghoul/misc/crc32.inl
-    ${PROJECT_SOURCE_DIR}/include/ghoul/misc/dictionary.h
-    ${PROJECT_SOURCE_DIR}/include/ghoul/misc/dictionary.inl
-    ${PROJECT_SOURCE_DIR}/include/ghoul/misc/dictionaryformatter.h
-    ${PROJECT_SOURCE_DIR}/include/ghoul/misc/dictionaryjsonformatter.h
-    ${PROJECT_SOURCE_DIR}/include/ghoul/misc/dictionaryluaformatter.h
-    ${PROJECT_SOURCE_DIR}/include/ghoul/misc/exception.h
-    ${PROJECT_SOURCE_DIR}/include/ghoul/misc/fromstring.h
-    ${PROJECT_SOURCE_DIR}/include/ghoul/misc/interpolator.h
-    ${PROJECT_SOURCE_DIR}/include/ghoul/misc/interpolator.inl
-    ${PROJECT_SOURCE_DIR}/include/ghoul/misc/invariants.h
-    ${PROJECT_SOURCE_DIR}/include/ghoul/misc/misc.h
-    ${PROJECT_SOURCE_DIR}/include/ghoul/misc/onscopeexit.h
-    ${PROJECT_SOURCE_DIR}/include/ghoul/misc/sharedmemory.h
-    ${PROJECT_SOURCE_DIR}/include/ghoul/misc/stacktrace.h
-    ${PROJECT_SOURCE_DIR}/include/ghoul/misc/supportmacros.h
-    ${PROJECT_SOURCE_DIR}/include/ghoul/misc/templatefactory.h
-    ${PROJECT_SOURCE_DIR}/include/ghoul/misc/templatefactory.inl
-    ${PROJECT_SOURCE_DIR}/include/ghoul/misc/thread.h
-    ${PROJECT_SOURCE_DIR}/include/ghoul/misc/threadpool.h
-    ${PROJECT_SOURCE_DIR}/include/ghoul/misc/threadpool.inl
-    ${PROJECT_SOURCE_DIR}/include/ghoul/misc/typeinfo.h
-    ${PROJECT_SOURCE_DIR}/include/ghoul/misc/typeinfo.inl
-    ${PROJECT_SOURCE_DIR}/include/ghoul/ghoul.h
-)
-
-if (GHOUL_MODULE_COMMANDLINEPARSER)
-    set(GHOUL_HEADER
-        ${GHOUL_HEADER}
-        ${PROJECT_SOURCE_DIR}/include/ghoul/cmdparser/cmdparser
-        ${PROJECT_SOURCE_DIR}/include/ghoul/cmdparser/commandlinecommand.h
-        ${PROJECT_SOURCE_DIR}/include/ghoul/cmdparser/commandlinecommand.inl
-        ${PROJECT_SOURCE_DIR}/include/ghoul/cmdparser/commandlineparser.h
-        ${PROJECT_SOURCE_DIR}/include/ghoul/cmdparser/multiplecommand.h
-        ${PROJECT_SOURCE_DIR}/include/ghoul/cmdparser/multiplecommand.inl
-        ${PROJECT_SOURCE_DIR}/include/ghoul/cmdparser/singlecommand.h
-        ${PROJECT_SOURCE_DIR}/include/ghoul/cmdparser/singlecommand.inl
-    )
-endif ()
-
-if (GHOUL_MODULE_FONTRENDERING)
-    set(GHOUL_HEADER
-        ${GHOUL_HEADER}
-        ${PROJECT_SOURCE_DIR}/include/ghoul/font/font.h
-        ${PROJECT_SOURCE_DIR}/include/ghoul/font/fontmanager.h
-        ${PROJECT_SOURCE_DIR}/include/ghoul/font/fontrenderer.h
-    )
-endif ()
-
-if (GHOUL_MODULE_LUA)
-    set(GHOUL_HEADER
-        ${GHOUL_HEADER}
-        ${PROJECT_SOURCE_DIR}/include/ghoul/io/model/modelreaderlua.h
-        ${PROJECT_SOURCE_DIR}/include/ghoul/lua/ghoul_lua.h
-        ${PROJECT_SOURCE_DIR}/include/ghoul/lua/lua_helper.h
-        ${PROJECT_SOURCE_DIR}/include/ghoul/lua/luastate.h
-    )
-endif ()
-
-if (GHOUL_MODULE_OPENGL)
-    set(GHOUL_HEADER
-        ${GHOUL_HEADER}
-        ${PROJECT_SOURCE_DIR}/include/ghoul/opengl/bufferbinding.h
-        ${PROJECT_SOURCE_DIR}/include/ghoul/opengl/bufferbinding.inl
-        ${PROJECT_SOURCE_DIR}/include/ghoul/opengl/debugcontext.h
-        ${PROJECT_SOURCE_DIR}/include/ghoul/opengl/framebufferobject.h
-        ${PROJECT_SOURCE_DIR}/include/ghoul/opengl/ghoul_gl.h
-        ${PROJECT_SOURCE_DIR}/include/ghoul/opengl/opengl
-        ${PROJECT_SOURCE_DIR}/include/ghoul/opengl/programobject.h
-        ${PROJECT_SOURCE_DIR}/include/ghoul/opengl/shadermanager.h
-        ${PROJECT_SOURCE_DIR}/include/ghoul/opengl/shaderobject.h
-        ${PROJECT_SOURCE_DIR}/include/ghoul/opengl/shaderpreprocessor.h
-        ${PROJECT_SOURCE_DIR}/include/ghoul/opengl/texture.h
-        ${PROJECT_SOURCE_DIR}/include/ghoul/opengl/textureatlas.h
-        ${PROJECT_SOURCE_DIR}/include/ghoul/opengl/textureconversion.h
-        ${PROJECT_SOURCE_DIR}/include/ghoul/opengl/texture.inl
-        ${PROJECT_SOURCE_DIR}/include/ghoul/opengl/texturemanager.h
-        ${PROJECT_SOURCE_DIR}/include/ghoul/opengl/textureunit.h
-        ${PROJECT_SOURCE_DIR}/include/ghoul/opengl/vertexbufferobject.h
-        ${PROJECT_SOURCE_DIR}/include/ghoul/opengl/vertexbufferobject.inl
-        ${PROJECT_SOURCE_DIR}/include/ghoul/io/texture/texturereader.h
-        ${PROJECT_SOURCE_DIR}/include/ghoul/io/texture/texturereaderbase.h
-        ${PROJECT_SOURCE_DIR}/include/ghoul/io/texture/texturereadercmap.h
-        ${PROJECT_SOURCE_DIR}/include/ghoul/io/texture/texturereaderdevil.h
-        ${PROJECT_SOURCE_DIR}/include/ghoul/io/texture/texturereaderfreeimage.h
-        ${PROJECT_SOURCE_DIR}/include/ghoul/io/texture/texturereadersoil.h
-        ${PROJECT_SOURCE_DIR}/include/ghoul/io/texture/texturewriter.h
-        ${PROJECT_SOURCE_DIR}/include/ghoul/io/texture/texturewriterbase.h
-        ${PROJECT_SOURCE_DIR}/include/ghoul/io/texture/texturewritersoil.h
-    )
-endif ()
-
-
-if (GHOUL_MODULE_SYSTEMCAPABILITIES)
-    set(GHOUL_HEADER
-        ${GHOUL_HEADER}
-        ${PROJECT_SOURCE_DIR}/include/ghoul/systemcapabilities/generalcapabilitiescomponent.h
-        ${PROJECT_SOURCE_DIR}/include/ghoul/systemcapabilities/openglcapabilitiescomponent.h
-        ${PROJECT_SOURCE_DIR}/include/ghoul/systemcapabilities/systemcapabilities
-        ${PROJECT_SOURCE_DIR}/include/ghoul/systemcapabilities/systemcapabilities.h
-        ${PROJECT_SOURCE_DIR}/include/ghoul/systemcapabilities/systemcapabilities.inl
-        ${PROJECT_SOURCE_DIR}/include/ghoul/systemcapabilities/systemcapabilitiescomponent.h
-        ${PROJECT_SOURCE_DIR}/include/ghoul/systemcapabilities/version.h
-    )
-endif ()
-
-
-include (${GHOUL_CMAKE_DIR}/GroupFilesIntoFolders.cmake)
-group_files_into_folders(${GHOUL_SOURCE} ${GHOUL_HEADER})
-
-
-# if (MSVC)
-#     set(GHOUL_SOURCE
-#         ${GHOUL_SOURCE}
-#         ${PROJECT_SOURCE_DIR}/ext/stackwalker/StackWalker.cpp
-#     )
-
-#     set(GHOUL_HEADER
-#         ${GHOUL_HEADER}
-#         ${PROJECT_SOURCE_DIR}/ext/stackwalker/StackWalker.h
-#     )
-
-#     source_group(
-#         "External"
-#         FILES
-#         ${PROJECT_SOURCE_DIR}/ext/stackwalker/StackWalker.cpp
-#         ${PROJECT_SOURCE_DIR}/ext/stackwalker/StackWalker.h
-#     )
-# endif ()
-=======
 #########################################################################################
 #                                                                                       #
 # GHOUL                                                                                 #
@@ -600,5 +292,4 @@
 #         ${PROJECT_SOURCE_DIR}/ext/stackwalker/StackWalker.cpp
 #         ${PROJECT_SOURCE_DIR}/ext/stackwalker/StackWalker.h
 #     )
-# endif ()
->>>>>>> 67827b14
+# endif ()