/*****************************************************************************************
 *                                                                                       *
 * GHOUL                                                                                 *
 * General Helpful Open Utility Library                                                  *
 *                                                                                       *
 * Copyright (c) 2012-2021                                                               *
 *                                                                                       *
 * Permission is hereby granted, free of charge, to any person obtaining a copy of this  *
 * software and associated documentation files (the "Software"), to deal in the Software *
 * without restriction, including without limitation the rights to use, copy, modify,    *
 * merge, publish, distribute, sublicense, and/or sell copies of the Software, and to    *
 * permit persons to whom the Software is furnished to do so, subject to the following   *
 * conditions:                                                                           *
 *                                                                                       *
 * The above copyright notice and this permission notice shall be included in all copies *
 * or substantial portions of the Software.                                              *
 *                                                                                       *
 * THE SOFTWARE IS PROVIDED "AS IS", WITHOUT WARRANTY OF ANY KIND, EXPRESS OR IMPLIED,   *
 * INCLUDING BUT NOT LIMITED TO THE WARRANTIES OF MERCHANTABILITY, FITNESS FOR A         *
 * PARTICULAR PURPOSE AND NONINFRINGEMENT. IN NO EVENT SHALL THE AUTHORS OR COPYRIGHT    *
 * HOLDERS BE LIABLE FOR ANY CLAIM, DAMAGES OR OTHER LIABILITY, WHETHER IN AN ACTION OF  *
 * CONTRACT, TORT OR OTHERWISE, ARISING FROM, OUT OF OR IN CONNECTION WITH THE SOFTWARE  *
 * OR THE USE OR OTHER DEALINGS IN THE SOFTWARE.                                         *
 ****************************************************************************************/

#include <ghoul/io/model/modelgeometry.h>

#include <ghoul/filesystem/file.h>
#include <ghoul/filesystem/filesystem.h>
#include <ghoul/io/texture/texturereader.h>
#include <ghoul/logging/logmanager.h>
#include <ghoul/misc/dictionary.h>
#include <ghoul/misc/invariants.h>
#include <ghoul/misc/profiling.h>
#include <ghoul/misc/templatefactory.h>
#include <fstream>
#include <glm/gtc/type_ptr.hpp>

namespace {
    constexpr const char* _loggerCat = "ModelGeometry";
    constexpr const int8_t CurrentCacheVersion = 6;
    constexpr const int FormatStringSize = 4;

    ghoul::opengl::Texture::Format stringToFormat(std::string_view format) {
        using Format = ghoul::opengl::Texture::Format;
        if (format == "Red ") { return Format::Red; }
        else if (format == "RG  ") { return Format::RG; }
        else if (format == "RGB ") { return Format::RGB; }
        else if (format == "BGR ") { return Format::BGR; }
        else if (format == "RGBA") { return Format::RGBA; }
        else if (format == "BGRA") { return Format::BGRA; }
        else if (format == "Dept") { return Format::DepthComponent; }
        else { throw ghoul::MissingCaseException(); }
    }

    std::string formatToString(ghoul::opengl::Texture::Format format) {
        switch (format) {
            case ghoul::opengl::Texture::Format::Red: return "Red ";
            case ghoul::opengl::Texture::Format::RG: return "RG  ";
            case ghoul::opengl::Texture::Format::RGB: return "RGB ";
            case ghoul::opengl::Texture::Format::BGR: return "BGR ";
            case ghoul::opengl::Texture::Format::RGBA: return "RGBA";
            case ghoul::opengl::Texture::Format::BGRA: return "BGRA";
            case ghoul::opengl::Texture::Format::DepthComponent: return "Dept";
            default: throw ghoul::MissingCaseException();
        }
    }

    GLenum stringToDataType(std::string_view dataType) {
        if (dataType == "byte") { return GL_BYTE; }
        else if (dataType == "ubyt") { return GL_UNSIGNED_BYTE; }
        else if (dataType == "shor") { return GL_SHORT; }
        else if (dataType == "usho") { return GL_UNSIGNED_SHORT; }
        else if (dataType == "int ") { return GL_INT; }
        else if (dataType == "uint") { return GL_UNSIGNED_INT; }
        else if (dataType == "floa") { return GL_FLOAT; }
        else if (dataType == "doub") { return GL_DOUBLE; }
        else { throw ghoul::MissingCaseException(); }
    }

    std::string dataTypeToString(GLenum dataType) {
        switch (dataType) {
            case GL_BYTE: return "byte";
            case GL_UNSIGNED_BYTE: return "ubyt";
            case GL_SHORT: return "shor";
            case GL_UNSIGNED_SHORT: return "usho";
            case GL_INT: return "int ";
            case GL_UNSIGNED_INT: return "uint";
            case GL_FLOAT: return "floa";
            case GL_DOUBLE: return "doub";
            default: throw ghoul::MissingCaseException();
        }
    }
} // namespace

namespace ghoul::modelgeometry {

ModelGeometry::ModelCacheException::ModelCacheException(std::string file,
                                                        std::string msg)
    : RuntimeError(fmt::format("Error: '{}' with cache file: '{}'", msg, file))
    , filename(std::move(file))
    , errorMessage(std::move(msg))
{}

ModelGeometry::ModelGeometry(std::vector<io::ModelNode> nodes,
                             std::vector<TextureEntry> textureStorage,
                             std::unique_ptr<io::ModelAnimation> animation)
    : _nodes(std::move(nodes))
    , _textureStorage(std::move(textureStorage))
    , _animation(std::move(animation))
{}

std::unique_ptr<modelgeometry::ModelGeometry> ModelGeometry::loadCacheFile(
    const std::string& cachedFile, bool forceRenderInvisible, bool notifyInvisibleDropped)
{
    std::ifstream fileStream(cachedFile, std::ifstream::binary);
    if (!fileStream.good()) {
        throw ModelCacheException(cachedFile, "Could not open file");
    }

    // Check the caching version
    int8_t version = 0;
    fileStream.read(reinterpret_cast<char*>(&version), sizeof(int8_t));
    if (version != CurrentCacheVersion) {
        throw ModelCacheException(
            cachedFile,
            "The format of the cached file has changed"
        );
    }

    // First read the textureEntries
    int32_t nTextureEntries = 0;
    fileStream.read(reinterpret_cast<char*>(&nTextureEntries), sizeof(int32_t));
    if (nTextureEntries == 0) {
        LINFO("No TextureEntries were loaded");
    }
    std::vector<modelgeometry::ModelGeometry::TextureEntry> textureStorageArray;
    textureStorageArray.reserve(nTextureEntries);

    for (int32_t te = 0; te < nTextureEntries; ++te) {
        modelgeometry::ModelGeometry::TextureEntry textureEntry;

        // Name
        int32_t nameSize = 0;
        fileStream.read(reinterpret_cast<char*>(&nameSize), sizeof(int32_t));
        if (nameSize == 0) {
            throw ModelCacheException(cachedFile, "No texture name was loaded");
        }
        textureEntry.name.resize(nameSize);
        fileStream.read(textureEntry.name.data(), nameSize);

        // Texture
        // dimensions
        std::array<int32_t, 3> dimensionStorage;
        fileStream.read(
            reinterpret_cast<char*>(dimensionStorage.data()),
            3 * sizeof(int32_t)
        );
        glm::uvec3 dimensions = glm::uvec3(
            static_cast<unsigned int>(dimensionStorage[0]),
            static_cast<unsigned int>(dimensionStorage[1]),
            static_cast<unsigned int>(dimensionStorage[2])
        );

        // format
        std::string formatString;
        formatString.resize(FormatStringSize);
        fileStream.read(formatString.data(), FormatStringSize * sizeof(char));
        opengl::Texture::Format format = stringToFormat(formatString);

        // internal format
        uint32_t rawInternalFormat;
        fileStream.read(reinterpret_cast<char*>(&rawInternalFormat), sizeof(uint32_t));
        GLenum internalFormat = static_cast<GLenum>(rawInternalFormat);

        // data type
        std::string dataTypeString;
        dataTypeString.resize(FormatStringSize);
        fileStream.read(dataTypeString.data(), FormatStringSize * sizeof(char));
        GLenum dataType = stringToDataType(dataTypeString);

        // data
        int32_t textureSize = 0;
        fileStream.read(reinterpret_cast<char*>(&textureSize), sizeof(int32_t));
        if (textureSize == 0) {
            throw ModelCacheException(cachedFile, "No texture size was loaded");
        }
        std::byte* data = new std::byte[textureSize];
        fileStream.read(reinterpret_cast<char*>(data), textureSize);

        textureEntry.texture = std::make_unique<opengl::Texture>(
            dimensions,
            format,
            internalFormat,
            dataType,
            opengl::Texture::FilterMode::Linear,
            opengl::Texture::WrappingMode::Repeat,
            opengl::Texture::AllocateData::No,
            opengl::Texture::TakeOwnership::Yes
        );

        textureEntry.texture->setPixelData(data, opengl::Texture::TakeOwnership::Yes);
        textureStorageArray.push_back(std::move(textureEntry));
    }

    // Read how many nodes to read
    int32_t nNodes = 0;
    fileStream.read(reinterpret_cast<char*>(&nNodes), sizeof(int32_t));
    if (nNodes == 0) {
        throw ModelCacheException(cachedFile, "No nodes were loaded");
    }

    // Nodes
    std::vector<io::ModelNode> nodeArray;
    nodeArray.reserve(nNodes);
    for (int32_t n = 0; n < nNodes; ++n) {
        // Read how many meshes to read
        int32_t nMeshes = 0;
        fileStream.read(reinterpret_cast<char*>(&nMeshes), sizeof(int32_t));

        // Meshes
        std::vector<io::ModelMesh> meshArray;
        meshArray.reserve(nMeshes);
        for (int32_t m = 0; m < nMeshes; ++m) {
            // Vertices
            int32_t nVertices = 0;
            fileStream.read(reinterpret_cast<char*>(&nVertices), sizeof(int32_t));
            if (nVertices == 0) {
                throw ModelCacheException(cachedFile, "No vertices were loaded");
            }
            std::vector<io::ModelMesh::Vertex> vertexArray;
            vertexArray.reserve(nVertices);

            for (int32_t v = 0; v < nVertices; ++v) {
                io::ModelMesh::Vertex vertex;
                fileStream.read(
                    reinterpret_cast<char*>(&vertex),
                    sizeof(io::ModelMesh::Vertex)
                );
                vertexArray.push_back(std::move(vertex));
            }

            // Indices
            int32_t nIndices = 0;
            fileStream.read(reinterpret_cast<char*>(&nIndices), sizeof(int32_t));
            if (nIndices == 0) {
                throw ModelCacheException(cachedFile, "No indices were loaded");
            }
            std::vector<unsigned int> indexArray;
            indexArray.reserve(nIndices);

            for (int32_t i = 0; i < nIndices; ++i) {
                uint32_t index;
                fileStream.read(reinterpret_cast<char*>(&index), sizeof(uint32_t));
                indexArray.push_back(index);
            }

            // IsInvisible
            uint8_t inv;
            fileStream.read(reinterpret_cast<char*>(&inv), sizeof(uint8_t));
            bool isInvisible = inv == 1;

            // Textures
            int32_t nTextures = 0;
            fileStream.read(reinterpret_cast<char*>(&nTextures), sizeof(int32_t));
            if (nTextures == 0 && !isInvisible) {
                throw ModelCacheException(cachedFile, "No textures were loaded");
            }
            std::vector<io::ModelMesh::Texture> textureArray;
            textureArray.reserve(nTextures);

            for (int32_t t = 0; t < nTextures; ++t) {
                io::ModelMesh::Texture texture;

                // type
                fileStream.read(reinterpret_cast<char*>(&texture.type), sizeof(uint8_t));

                // hasTexture
                uint8_t h;
                fileStream.read(reinterpret_cast<char*>(&h), sizeof(uint8_t));
                texture.hasTexture = h == 1;

<<<<<<< HEAD
=======
                // useForcedColor
                uint8_t f;
                fileStream.read(reinterpret_cast<char*>(&f), sizeof(uint8_t));
                texture.useForcedColor = f == 1;

>>>>>>> 5bc31824
                // color
                fileStream.read(reinterpret_cast<char*>(&texture.color.r), sizeof(float));
                fileStream.read(reinterpret_cast<char*>(&texture.color.g), sizeof(float));
                fileStream.read(reinterpret_cast<char*>(&texture.color.b), sizeof(float));

                // texture
                if (texture.hasTexture) {
                    // Read which index in the textureStorageArray that this texture
                    // should point to
                    uint32_t index;
                    fileStream.read(reinterpret_cast<char*>(&index), sizeof(uint32_t));

                    if (index >= textureStorageArray.size()) {
                        throw ModelCacheException(
                            cachedFile,
                            "Texture index is outside of textureStorage"
                        );
                    }

                    texture.texture = textureStorageArray[index].texture.get();
                }
                textureArray.push_back(std::move(texture));
            }

            // If mesh is invisible then check if it should be forced to render with
            // flashy colors and/or there should ba a notification
            if (isInvisible) {
                if (forceRenderInvisible) {
                    // Force invisible mesh to render with flashy colors
                    io::ModelMesh::Texture texture;
                    io::ModelMesh::generateDebugTexture(texture);
                    textureArray.push_back(std::move(texture));
                }
                else if (notifyInvisibleDropped) {
                    LINFO("An invisible mesh has been dropped while loading from cache");
                }
            }

            // Make mesh
            meshArray.push_back(io::ModelMesh(
                std::move(vertexArray),
                std::move(indexArray),
                std::move(textureArray),
                isInvisible
            ));
        }

        // Transform
        glm::mat4x4 transform;
        GLfloat rawTransform[16];
        fileStream.read(reinterpret_cast<char*>(rawTransform), 16 * sizeof(GLfloat));
        transform = glm::make_mat4(rawTransform);

        // AnimationTransform
        glm::mat4x4 animationTransform;
        GLfloat rawAnimTransform[16];
        fileStream.read(reinterpret_cast<char*>(&rawAnimTransform), 16 * sizeof(GLfloat));
        animationTransform = glm::make_mat4(rawAnimTransform);

        // Parent
        int32_t parent = 0;
        fileStream.read(reinterpret_cast<char*>(&parent), sizeof(int32_t));

        // Read how many children to read
        int32_t nChildren = 0;
        fileStream.read(reinterpret_cast<char*>(&nChildren), sizeof(int32_t));

        // Children
        std::vector<int> childrenArray;
        nodeArray.reserve(nChildren);
        for (int32_t c = 0; c < nChildren; ++c) {
            int32_t child;
            fileStream.read(reinterpret_cast<char*>(&child), sizeof(int32_t));
            childrenArray.push_back(child);
        }

        // HasAnimation
        uint8_t a;
        fileStream.read(reinterpret_cast<char*>(&a), sizeof(uint8_t));
        bool hasAnimation = (a == 1);

        // Create Node
        io::ModelNode node = io::ModelNode(std::move(transform), std::move(meshArray));
        node.setChildren(std::move(childrenArray));
        node.setParent(parent);
        if (hasAnimation) {
            node.setAnimation(animationTransform);
        }

        nodeArray.push_back(std::move(node));
    }

    // Animation
    uint8_t anim;
    fileStream.read(reinterpret_cast<char*>(&anim), sizeof(uint8_t));
    bool hasAnimation = anim == 1;

    if (hasAnimation) {
        // Name
        uint8_t nameSize = 0;
        fileStream.read(reinterpret_cast<char*>(&nameSize), sizeof(uint8_t));
        std::string name;
        fileStream.read(name.data(), nameSize);

        // Duration
        double duration;
        fileStream.read(reinterpret_cast<char*>(&duration), sizeof(double));

        // TimeScale
        float timeScale;
        fileStream.read(reinterpret_cast<char*>(&timeScale), sizeof(float));

        // Read how many NodeAnimations to read
        int32_t nNodeAnimations = 0;
        fileStream.read(reinterpret_cast<char*>(&nNodeAnimations), sizeof(int32_t));
        if (nNodeAnimations == 0) {
            throw ModelCacheException(cachedFile, "No node animations were loaded");
        }

        // NodeAnimations
        std::unique_ptr<io::ModelAnimation> animation =
            std::make_unique<io::ModelAnimation>(io::ModelAnimation(name, duration));
        animation->nodeAnimations().reserve(nNodeAnimations);
        animation->setTimeScale(timeScale);
        for (int32_t na = 0; na < nNodeAnimations; ++na) {
            io::ModelAnimation::NodeAnimation nodeAnimation;

            // Node index
            int32_t nodeIndex;
            fileStream.read(reinterpret_cast<char*>(&nodeIndex), sizeof(int32_t));
            nodeAnimation.node = nodeIndex;

            // Positions
            uint8_t nPos;
            fileStream.read(reinterpret_cast<char*>(&nPos), sizeof(uint8_t));
            nodeAnimation.positions.reserve(nPos);
            for (uint8_t p = 0; p < nPos; ++p) {
                io::ModelAnimation::PositionKeyframe posKeyframe;

                // Position
                glm::vec3 pos;
                fileStream.read(reinterpret_cast<char*>(&pos.x), sizeof(float));
                fileStream.read(reinterpret_cast<char*>(&pos.y), sizeof(float));
                fileStream.read(reinterpret_cast<char*>(&pos.z), sizeof(float));
                posKeyframe.position = pos;

                // Time
                double time;
                fileStream.read(reinterpret_cast<char*>(&time), sizeof(double));
                posKeyframe.time = time;

                nodeAnimation.positions.push_back(std::move(posKeyframe));
            }

            // Rotations
            uint8_t nRot;
            fileStream.read(reinterpret_cast<char*>(&nRot), sizeof(uint8_t));
            nodeAnimation.rotations.reserve(nRot);
            for (uint8_t p = 0; p < nRot; ++p) {
                io::ModelAnimation::RotationKeyframe rotKeyframe;

                // Rotation
                float rotW, rotX, rotY, rotZ;
                fileStream.read(reinterpret_cast<char*>(&rotW), sizeof(float));
                fileStream.read(reinterpret_cast<char*>(&rotX), sizeof(float));
                fileStream.read(reinterpret_cast<char*>(&rotY), sizeof(float));
                fileStream.read(reinterpret_cast<char*>(&rotZ), sizeof(float));
                rotKeyframe.rotation = glm::quat(rotW, rotX, rotY, rotZ);

                // Time
                double time;
                fileStream.read(reinterpret_cast<char*>(&time), sizeof(double));
                rotKeyframe.time = time;

                nodeAnimation.rotations.push_back(std::move(rotKeyframe));
            }

            // Scales
            uint8_t nScale;
            fileStream.read(reinterpret_cast<char*>(&nScale), sizeof(uint8_t));
            nodeAnimation.scales.reserve(nScale);
            for (uint8_t p = 0; p < nScale; ++p) {
                io::ModelAnimation::ScaleKeyframe scaleKeyframe;

                // Scale
                glm::vec3 scale;
                fileStream.read(reinterpret_cast<char*>(&scale.x), sizeof(float));
                fileStream.read(reinterpret_cast<char*>(&scale.y), sizeof(float));
                fileStream.read(reinterpret_cast<char*>(&scale.z), sizeof(float));
                scaleKeyframe.scale = scale;

                // Time
                double time;
                fileStream.read(reinterpret_cast<char*>(&time), sizeof(double));
                scaleKeyframe.time = time;

                nodeAnimation.scales.push_back(std::move(scaleKeyframe));
            }

            animation->nodeAnimations().push_back(nodeAnimation);
        }

        // Create the ModelGeometry
        return std::make_unique<modelgeometry::ModelGeometry>(
            std::move(nodeArray),
            std::move(textureStorageArray),
            std::move(animation)
        );
    }
    else {
        // Create the ModelGeometry
        return std::make_unique<modelgeometry::ModelGeometry>(
            std::move(nodeArray),
            std::move(textureStorageArray),
            nullptr
        );
    }
}

bool ModelGeometry::saveToCacheFile(const std::string& cachedFile) const {
    std::ofstream fileStream(cachedFile, std::ofstream::binary);
    if (!fileStream.good()) {
        throw ModelCacheException( cachedFile, "Could not open file");
    }

    // Write which version of caching that is used
    fileStream.write(
        reinterpret_cast<const char*>(&CurrentCacheVersion),
        sizeof(int8_t)
    );

    // First cache the textureStorage
    int32_t nTextureEntries = static_cast<int32_t>(_textureStorage.size());
    if (nTextureEntries == 0) {
        LINFO("No TextureEntries were loaded while saving cache");
    }
    fileStream.write(reinterpret_cast<const char*>(&nTextureEntries), sizeof(int32_t));

    for (int32_t te = 0; te < nTextureEntries; ++te) {
        // Name
        int32_t nameSize = static_cast<int32_t>(
            _textureStorage[te].name.size() * sizeof(char)
        );
        if (nameSize == 0) {
            throw ModelCacheException(cachedFile, "No texture name was loaded");
        }
        fileStream.write(reinterpret_cast<const char*>(&nameSize), sizeof(int32_t));
        fileStream.write(_textureStorage[te].name.data(), nameSize);

        // Texture
        // dimensions
        std::array<int32_t, 3> dimensionStorage;
        dimensionStorage[0] = _textureStorage[te].texture->dimensions().x;
        dimensionStorage[1] = _textureStorage[te].texture->dimensions().y;
        dimensionStorage[2] = _textureStorage[te].texture->dimensions().z;

        fileStream.write(
            reinterpret_cast<const char*>(dimensionStorage.data()),
            3 * sizeof(int32_t)
        );

        // format
        std::string format = formatToString(_textureStorage[te].texture->format());
        fileStream.write(format.data(), FormatStringSize * sizeof(char));

        // internal format
        uint32_t internalFormat = static_cast<uint32_t>(
            _textureStorage[te].texture->internalFormat()
        );
        fileStream.write(
            reinterpret_cast<const char*>(&internalFormat),
            sizeof(uint32_t)
        );

        // data type
        std::string dataType =
            dataTypeToString(_textureStorage[te].texture->dataType());
        fileStream.write(dataType.data(), FormatStringSize * sizeof(char));

        // data
        _textureStorage[te].texture->downloadTexture();
        int32_t pixelSize = static_cast<int32_t>(
            _textureStorage[te].texture->expectedPixelDataSize()
        );
        if (pixelSize == 0) {
            throw ModelCacheException(cachedFile, "No texture size was loaded");
        }
        fileStream.write(reinterpret_cast<const char*>(&pixelSize), sizeof(int32_t));

        const void* data = _textureStorage[te].texture->pixelData();
        fileStream.write(reinterpret_cast<const char*>(data), pixelSize);
    }

    // Write how many nodes are to be written
    int32_t nNodes = static_cast<int32_t>(_nodes.size());
    if (nNodes == 0) {
        throw ModelCacheException(cachedFile, "No nodes were loaded");
    }
    fileStream.write(reinterpret_cast<const char*>(&nNodes), sizeof(int32_t));

    // Nodes
    for (const io::ModelNode& node : _nodes) {
        // Write how many meshes are to be written
        int32_t nMeshes = static_cast<int32_t>(node.meshes().size());
        fileStream.write(reinterpret_cast<const char*>(&nMeshes), sizeof(int32_t));

        // Meshes
        for (const io::ModelMesh& mesh : node.meshes()) {
            // Vertices
            int32_t nVertices = static_cast<int32_t>(mesh.vertices().size());
            if (nVertices == 0) {
                throw ModelCacheException(cachedFile, "No vertices were loaded");
            }
            fileStream.write(reinterpret_cast<const char*>(&nVertices), sizeof(int32_t));

            for (int32_t v = 0; v < nVertices; ++v) {
                fileStream.write(
                    reinterpret_cast<const char*>(&mesh.vertices()[v]),
                    sizeof(io::ModelMesh::Vertex)
                );
            }

            // Indices
            int32_t nIndices = static_cast<int32_t>(mesh.indices().size());
            if (nIndices == 0) {
                throw ModelCacheException(cachedFile, "No indices were loaded");
            }
            fileStream.write(reinterpret_cast<const char*>(&nIndices), sizeof(int32_t));

            for (int32_t i = 0; i < nIndices; ++i) {
                uint32_t index = static_cast<uint32_t>(mesh.indices()[i]);
                fileStream.write(reinterpret_cast<const char*>(&index), sizeof(uint32_t));
            }

            // IsInvisible
            uint8_t inv = mesh.isInvisible() ? 1 : 0;
            fileStream.write(reinterpret_cast<const char*>(&inv), sizeof(uint8_t));

            // Textures
            int32_t nTextures = static_cast<int32_t>(mesh.textures().size());
            if (nTextures == 0 && !mesh.isInvisible()) {
                throw ModelCacheException(cachedFile, "No textures were loaded");
            }
            fileStream.write(reinterpret_cast<const char*>(&nTextures), sizeof(int32_t));

            for (int32_t t = 0; t < nTextures; ++t) {
                // Don't save the debug texture to the cache
                if (mesh.textures()[t].useForcedColor) {
                    continue;
                }

                // type
                fileStream.write(
                    reinterpret_cast<const char*>(&mesh.textures()[t].type),
                    sizeof(uint8_t)
                );

                // hasTexture
                uint8_t h = (mesh.textures()[t].hasTexture) ? 1 : 0;
                fileStream.write(reinterpret_cast<const char*>(&h), sizeof(uint8_t));

                // color
                fileStream.write(
                    reinterpret_cast<const char*>(&mesh.textures()[t].color.r),
                    sizeof(float)
                );
                fileStream.write(
                    reinterpret_cast<const char*>(&mesh.textures()[t].color.g),
                    sizeof(float)
                );
                fileStream.write(
                    reinterpret_cast<const char*>(&mesh.textures()[t].color.b),
                    sizeof(float)
                );

                // texture
                if (mesh.textures()[t].hasTexture) {
                    // Search the textureStorage to find the texture entry
                    bool wasFound = false;
                    for (size_t te = 0; te < _textureStorage.size(); ++te) {
                        if (_textureStorage[te].name ==
                            mesh.textures()[t].texture->name())
                        {
                            uint32_t index = static_cast<uint32_t>(te);
                            fileStream.write(
                                reinterpret_cast<const char*>(&index),
                                sizeof(uint32_t)
                            );
                            wasFound = true;
                            break;
                        }
                    }

                    if (!wasFound) {
                        throw ModelCacheException(
                            cachedFile,
                            "Could not find texture in textureStorage"
                        );
                    }
                }
            }
        }

        // Transform
        glm::mat4x4 transform = node.transform();
        fileStream.write(reinterpret_cast<const char*>(&transform), 16 * sizeof(GLfloat));

        // AnimationTransform
        glm::mat4x4 animationTransform = node.animationTransform();
        fileStream.write(
            reinterpret_cast<const char*>(&animationTransform),
            16 * sizeof(GLfloat)
        );

        // Parent
        int32_t parent = static_cast<int32_t>(node.parent());
        fileStream.write(reinterpret_cast<const char*>(&parent), sizeof(int32_t));

        // Write how many children are to be written
        int32_t nChildren = static_cast<int32_t>(node.children().size());
        fileStream.write(reinterpret_cast<const char*>(&nChildren), sizeof(int32_t));

        // Children
        for (int32_t child : node.children()) {
            fileStream.write(reinterpret_cast<const char*>(&child), sizeof(int32_t));
        }

        // HasAnimation
        uint8_t a = node.hasAnimation() ? 1 : 0;
        fileStream.write(reinterpret_cast<const char*>(&a), sizeof(uint8_t));
    }

    // Animation
    uint8_t a = _animation != nullptr ? 1 : 0;
    fileStream.write(reinterpret_cast<const char*>(&a), sizeof(uint8_t));

    if (_animation != nullptr) {
        // Name
        if (_animation->name().size() >= std::numeric_limits<uint8_t>::max()) {
            LWARNING("A maximum name length of 255 is supported");
        }
        uint8_t nameSize = static_cast<uint8_t>(_animation->name().size());
        fileStream.write(reinterpret_cast<const char*>(&nameSize), sizeof(uint8_t));
        fileStream.write(
            reinterpret_cast<const char*>(_animation->name().data()),
            nameSize * sizeof(char)
        );

        // Duration
        double duration = _animation->duration();
        fileStream.write(reinterpret_cast<const char*>(&duration), sizeof(double));

        // TimeScale
        float timeScale = _animation->timeScale();
        fileStream.write(reinterpret_cast<const char*>(&timeScale), sizeof(float));

        // Write how many NodeAnimations are to be written
        int32_t nAnimations = static_cast<int32_t>(_animation->nodeAnimations().size());
        if (nAnimations == 0) {
            throw ModelCacheException(cachedFile, "No node animations were loaded");
        }
        fileStream.write(reinterpret_cast<const char*>(&nAnimations), sizeof(int32_t));

        // NodeAnimations
        for (const io::ModelAnimation::NodeAnimation& nodeAnimation :
            _animation->nodeAnimations())
        {
            // Node index
            int32_t nodeIndex = static_cast<int32_t>(nodeAnimation.node);
            fileStream.write(reinterpret_cast<const char*>(&nodeIndex), sizeof(int32_t));

            // Positions
            if (nodeAnimation.positions.size() >= std::numeric_limits<uint8_t>::max()) {
                LWARNING("A maximum number of 255 position keyframes are supported");
            }
            uint8_t nPos = static_cast<uint8_t>(nodeAnimation.positions.size());
            fileStream.write(reinterpret_cast<const char*>(&nPos), sizeof(uint8_t));
            for (const io::ModelAnimation::PositionKeyframe& posKeyframe :
                nodeAnimation.positions)
            {
                // Position
                fileStream.write(
                    reinterpret_cast<const char*>(&posKeyframe.position.x),
                    sizeof(float)
                );
                fileStream.write(
                    reinterpret_cast<const char*>(&posKeyframe.position.y),
                    sizeof(float)
                );
                fileStream.write(
                    reinterpret_cast<const char*>(&posKeyframe.position.z),
                    sizeof(float)
                );

                // Time
                fileStream.write(
                    reinterpret_cast<const char*>(&posKeyframe.time),
                    sizeof(double)
                );
            }

            // Rotations
            uint8_t nRot = static_cast<uint8_t>(nodeAnimation.rotations.size());
            if (nodeAnimation.rotations.size() >= std::numeric_limits<uint8_t>::max()) {
                LWARNING("A maximum number of 255 rotation keyframes are supported");
            }
            fileStream.write(reinterpret_cast<const char*>(&nRot), sizeof(uint8_t));
            for (const io::ModelAnimation::RotationKeyframe& rotKeyframe :
                nodeAnimation.rotations)
            {
                // Rotation
                fileStream.write(
                    reinterpret_cast<const char*>(&rotKeyframe.rotation.w),
                    sizeof(float)
                );
                fileStream.write(
                    reinterpret_cast<const char*>(&rotKeyframe.rotation.x),
                    sizeof(float)
                );
                fileStream.write(
                    reinterpret_cast<const char*>(&rotKeyframe.rotation.y),
                    sizeof(float)
                );
                fileStream.write(
                    reinterpret_cast<const char*>(&rotKeyframe.rotation.z),
                    sizeof(float)
                );

                // Time
                fileStream.write(
                    reinterpret_cast<const char*>(&rotKeyframe.time),
                    sizeof(double)
                );
            }

            // Scales
            uint8_t nScale = static_cast<uint8_t>(nodeAnimation.scales.size());
            if (nodeAnimation.scales.size() >= std::numeric_limits<uint8_t>::max()) {
                LWARNING("A maximum number of 255 scale keyframes are supported");
            }
            fileStream.write(reinterpret_cast<const char*>(&nScale), sizeof(uint8_t));
            for (const io::ModelAnimation::ScaleKeyframe& scaleKeyframe :
                nodeAnimation.scales)
            {
                // Scale
                fileStream.write(
                    reinterpret_cast<const char*>(&scaleKeyframe.scale.x),
                    sizeof(float)
                );
                fileStream.write(
                    reinterpret_cast<const char*>(&scaleKeyframe.scale.y),
                    sizeof(float)
                );
                fileStream.write(
                    reinterpret_cast<const char*>(&scaleKeyframe.scale.z),
                    sizeof(float)
                );

                // Time
                fileStream.write(
                    reinterpret_cast<const char*>(&scaleKeyframe.time),
                    sizeof(double)
                );
            }
        }
    }

    return fileStream.good();
}

double ModelGeometry::boundingRadius() const {
    return _boundingRadius;
}

static void calculateBoundingRadiusRecursive(const std::vector<io::ModelNode>& nodes,
                                      const io::ModelNode* node,
                                      glm::mat4x4& parentTransform,
                                      float& maximumDistanceSquared)
{
    if (!node) {
        LERROR("Cannot calculate bounding radius for empty node");
        return;
    }

    // NOTE: The bounding radius will not change along with an animation
    glm::mat4x4 globalTransform = parentTransform * node->transform();

    for (const io::ModelMesh& mesh : node->meshes()) {
        float d = mesh.calculateBoundingRadius(globalTransform);
        maximumDistanceSquared = std::max(d, maximumDistanceSquared);
    }

    for (int child : node->children()) {
        calculateBoundingRadiusRecursive(
            nodes,
            &nodes[child],
            globalTransform,
            maximumDistanceSquared
        );
    }
}

void ModelGeometry::calculateBoundingRadius() {
    if (_nodes.empty()) {
        LERROR("Cannot calculate bounding radius for empty geometry");
        return;
    }

    glm::mat4x4 parentTransform;
    float maximumDistanceSquared = 0.f;
    calculateBoundingRadiusRecursive(
        _nodes,
        _nodes.data(),
        parentTransform,
        maximumDistanceSquared
    );

    _boundingRadius = std::sqrt(maximumDistanceSquared);
}

bool ModelGeometry::hasAnimation() const {
    return _animation != nullptr;
}

double ModelGeometry::animationDuration() const {
    if (_animation == nullptr) {
        LERROR("Model does not have any animation");
        return -1.0;
    }

    return _animation->duration();
}

std::vector<io::ModelNode>& ModelGeometry::nodes() {
    return _nodes;
}

const std::vector<io::ModelNode>& ModelGeometry::nodes() const {
    return _nodes;
}

std::vector<ModelGeometry::TextureEntry>& ModelGeometry::textureStorage() {
    return _textureStorage;
}

const std::vector<ModelGeometry::TextureEntry>& ModelGeometry::textureStorage() const {
    return _textureStorage;
}

static void renderRecursive(const std::vector<io::ModelNode>& nodes,
                            const io::ModelNode* node, opengl::ProgramObject& program,
                            glm::mat4x4& parentTransform, bool isTexturedModel)
{
    if (!node) {
        LERROR("Cannot render empty node");
        return;
    }

    glm::mat4x4 globalTransform;
    if (node->hasAnimation()) {
        // Animation is given by Assimp in absolute format
        // i.e. animation replaces old transform
        globalTransform = parentTransform * node->animationTransform();
    }
    else {
        globalTransform = parentTransform * node->transform();
    }

    for (const io::ModelMesh& mesh : node->meshes()) {
        mesh.render(program, globalTransform, isTexturedModel);
    }

    for (int child : node->children()) {
        renderRecursive(nodes, &nodes[child], program, globalTransform, isTexturedModel);
    }
}

void ModelGeometry::render(opengl::ProgramObject& program, bool isTexturedModel) const {
    if (_nodes.empty()) {
        LERROR("Cannot render empty geometry");
        return;
    }

    glm::mat4x4 parentTransform;
    renderRecursive(_nodes, _nodes.data(), program, parentTransform, isTexturedModel);
}

void ModelGeometry::update(double now) {
    if (_animation == nullptr) {
        LERROR("Cannot update empty animation");
        return;
    }

    _animation->animate(_nodes, now, _animationEnabled);
}

void ModelGeometry::setTimeScale(float timeScale) {
    if (_animation == nullptr) {
        LERROR("Cannot set time scale of empty animation");
        return;
    }
    _animation->setTimeScale(timeScale);
}

void ModelGeometry::enableAnimation(bool value) {
    _animationEnabled = value;

    if (!value) {
        _animation->reset(_nodes);
    }
}

void ModelGeometry::initialize() {
    ZoneScoped

    for (io::ModelNode& node : _nodes) {
        for (io::ModelMesh& mesh : node.meshes()) {
            mesh.initialize();
        }
    }

    calculateBoundingRadius();
}

void ModelGeometry::deinitialize() {
    for (io::ModelNode& node : _nodes) {
        for (io::ModelMesh& mesh : node.meshes()) {
            mesh.deinitialize();
        }
    }
}

}  // namespace openspace::modelgeometry<|MERGE_RESOLUTION|>--- conflicted
+++ resolved
@@ -280,14 +280,6 @@
                 fileStream.read(reinterpret_cast<char*>(&h), sizeof(uint8_t));
                 texture.hasTexture = h == 1;
 
-<<<<<<< HEAD
-=======
-                // useForcedColor
-                uint8_t f;
-                fileStream.read(reinterpret_cast<char*>(&f), sizeof(uint8_t));
-                texture.useForcedColor = f == 1;
-
->>>>>>> 5bc31824
                 // color
                 fileStream.read(reinterpret_cast<char*>(&texture.color.r), sizeof(float));
                 fileStream.read(reinterpret_cast<char*>(&texture.color.g), sizeof(float));
