--- conflicted
+++ resolved
@@ -214,7 +214,7 @@
     // Nodes
     std::vector<io::ModelNode> nodeArray;
     nodeArray.reserve(nNodes);
-    for (unsigned int n = 0; n < nNodes; ++n) {
+    for (int n = 0; n < nNodes; ++n) {
         // Read how many meshes to read
         int32_t nMeshes = 0;
         fileStream.read(reinterpret_cast<char*>(&nMeshes), sizeof(int32_t));
@@ -222,7 +222,7 @@
         // Meshes
         std::vector<io::ModelMesh> meshArray;
         meshArray.reserve(nMeshes);
-        for (unsigned int m = 0; m < nMeshes; ++m) {
+        for (int m = 0; m < nMeshes; ++m) {
             // Vertices
             int32_t nVertices = 0;
             fileStream.read(reinterpret_cast<char*>(&nVertices), sizeof(int32_t));
@@ -232,7 +232,7 @@
             std::vector<io::ModelMesh::Vertex> vertexArray;
             vertexArray.reserve(nVertices);
 
-            for (unsigned int v = 0; v < nVertices; ++v) {
+            for (int v = 0; v < nVertices; ++v) {
                 io::ModelMesh::Vertex vertex;
                 fileStream.read(
                     reinterpret_cast<char*>(&vertex),
@@ -241,7 +241,6 @@
                 vertexArray.push_back(std::move(vertex));
             }
 
-<<<<<<< HEAD
             // Indices
             int32_t nIndices = 0;
             fileStream.read(reinterpret_cast<char*>(&nIndices), sizeof(int32_t));
@@ -250,35 +249,13 @@
             }
             std::vector<unsigned int> indexArray;
             indexArray.reserve(nIndices);
-=======
-    // Read the meshes in same order as they were written
-    for (int m = 0; m < nMeshes; ++m) {
-        // Vertices
-        int32_t nVertices = 0;
-        fileStream.read(reinterpret_cast<char*>(&nVertices), sizeof(int32_t));
-        if (nVertices == 0) {
-            throw ModelCacheException(cachedFile, "No vertices were loaded");
-        }
-        std::vector<io::ModelMesh::Vertex> vertexArray;
-        vertexArray.reserve(nVertices);
-
-        for (int v = 0; v < nVertices; ++v) {
-            io::ModelMesh::Vertex vertex;
-            fileStream.read(
-                reinterpret_cast<char*>(&vertex),
-                sizeof(io::ModelMesh::Vertex)
-            );
-            vertexArray.push_back(std::move(vertex));
-        }
->>>>>>> a5d69fac
-
-            for (unsigned int i = 0; i < nIndices; ++i) {
+
+            for (int i = 0; i < nIndices; ++i) {
                 uint32_t index;
                 fileStream.read(reinterpret_cast<char*>(&index), sizeof(uint32_t));
                 indexArray.push_back(std::move(static_cast<unsigned int>(index)));
             }
 
-<<<<<<< HEAD
             // Textures
             int32_t nTextures = 0;
             fileStream.read(reinterpret_cast<char*>(&nTextures), sizeof(int32_t));
@@ -288,15 +265,8 @@
             std::vector<io::ModelMesh::Texture> textureArray;
             textureArray.reserve(nTextures);
 
-            for (unsigned int t = 0; t < nTextures; ++t) {
+            for (int t = 0; t < nTextures; ++t) {
                 io::ModelMesh::Texture texture;
-=======
-        for (int i = 0; i < nIndices; ++i) {
-            uint32_t index;
-            fileStream.read(reinterpret_cast<char*>(&index), sizeof(uint32_t));
-            indexArray.push_back(std::move(static_cast<unsigned int>(index)));
-        }
->>>>>>> a5d69fac
 
                 // type
                 fileStream.read(reinterpret_cast<char*>(&texture.type), sizeof(uint8_t));
@@ -321,7 +291,8 @@
 
                 // texture
                 if (texture.hasTexture) {
-                    // Read which index in the textureStorageArray that this texture should point to
+                    // Read which index in the textureStorageArray that this texture
+                    // should point to
                     uint32_t index;
                     fileStream.read(reinterpret_cast<char*>(&index), sizeof(uint32_t));
 
@@ -345,7 +316,6 @@
             ));
         }
 
-<<<<<<< HEAD
         // Transform
         glm::mat4x4 transform;
         GLfloat rawTransform[16];
@@ -375,15 +345,11 @@
         // Children
         std::vector<int> childrenArray;
         nodeArray.reserve(nChildren);
-        for (unsigned int c = 0; c < nChildren; ++c) {
+        for (int c = 0; c < nChildren; ++c) {
             int child;
             fileStream.read(reinterpret_cast<char*>(&child), sizeof(int32_t));
             childrenArray.push_back(child);
         }
-=======
-        for (int t = 0; t < nTextures; ++t) {
-            io::ModelMesh::Texture texture;
->>>>>>> a5d69fac
 
         // HasAnimation
         uint8_t a;
@@ -428,13 +394,12 @@
             throw ModelCacheException(cachedFile, "No node animations were loaded");
         }
 
-<<<<<<< HEAD
         // NodeAnimations
         std::unique_ptr<io::ModelAnimation> animation =
             std::make_unique<io::ModelAnimation>(io::ModelAnimation(name, duration));
         animation->nodeAnimations().reserve(nNodeAnimations);
         animation->setTimeScale(timeScale);
-        for (unsigned int na = 0; na < nNodeAnimations; ++na) {
+        for (int na = 0; na < nNodeAnimations; ++na) {
             io::ModelAnimation::NodeAnimation nodeAnimation;
 
             // Node index
@@ -446,7 +411,7 @@
             uint8_t nPos;
             fileStream.read(reinterpret_cast<char*>(&nPos), sizeof(uint8_t));
             nodeAnimation.positions.reserve(nPos);
-            for (unsigned int p = 0; p < nPos; ++p) {
+            for (int p = 0; p < nPos; ++p) {
                 io::ModelAnimation::PositionKeyframe posKeyframe;
 
                 // Position
@@ -463,20 +428,12 @@
 
                 nodeAnimation.positions.push_back(std::move(posKeyframe));
             }
-=======
-            // texture
-            if (texture.hasTexture) {
-                // Read which index in the textureStorageArray that this texture should
-                // point to
-                uint32_t index;
-                fileStream.read(reinterpret_cast<char*>(&index), sizeof(uint32_t));
->>>>>>> a5d69fac
 
             // Rotations
             uint8_t nRot;
             fileStream.read(reinterpret_cast<char*>(&nRot), sizeof(uint8_t));
             nodeAnimation.rotations.reserve(nRot);
-            for (unsigned int p = 0; p < nRot; ++p) {
+            for (int p = 0; p < nRot; ++p) {
                 io::ModelAnimation::RotationKeyframe rotKeyframe;
 
                 // Rotition
@@ -499,7 +456,7 @@
             uint8_t nScale;
             fileStream.read(reinterpret_cast<char*>(&nScale), sizeof(uint8_t));
             nodeAnimation.scales.reserve(nScale);
-            for (unsigned int p = 0; p < nScale; ++p) {
+            for (int p = 0; p < nScale; ++p) {
                 io::ModelAnimation::ScaleKeyframe scaleKeyframe;
 
                 // Scaleition
@@ -600,7 +557,7 @@
 
         // data
         _textureStorage[te].texture->downloadTexture();
-        int32_t pixelSize = _textureStorage[te].texture->expectedPixelDataSize();
+        int32_t pixelSize = static_cast<int32_t>(_textureStorage[te].texture->expectedPixelDataSize());
         if (pixelSize == 0) {
             throw ModelCacheException(cachedFile, "No texture size was loaded");
         }
@@ -610,9 +567,8 @@
         fileStream.write(reinterpret_cast<const char*>(data), pixelSize);
     }
 
-<<<<<<< HEAD
     // Write how many nodes are to be written
-    int32_t nNodes = _nodes.size();
+    int32_t nNodes = static_cast<int32_t>(_nodes.size());
     if (nNodes == 0) {
         throw ModelCacheException(cachedFile, "No nodes were loaded");
     }
@@ -621,19 +577,19 @@
     // Nodes
     for (const io::ModelNode& node : _nodes) {
         // Write how many meshes are to be written
-        int32_t nMeshes = node.meshes().size();
+        int32_t nMeshes = static_cast<int32_t>(node.meshes().size());
         fileStream.write(reinterpret_cast<const char*>(&nMeshes), sizeof(int32_t));
 
         // Meshes
         for (const io::ModelMesh& mesh : node.meshes()) {
             // Vertices
-            int32_t nVertices = mesh.vertices().size();
+            int32_t nVertices = static_cast<int32_t>(mesh.vertices().size());
             if (nVertices == 0) {
                 throw ModelCacheException(cachedFile, "No vertices were loaded");
             }
             fileStream.write(reinterpret_cast<const char*>(&nVertices), sizeof(int32_t));
 
-            for (unsigned int v = 0; v < nVertices; ++v) {
+            for (int v = 0; v < nVertices; ++v) {
                 fileStream.write(
                     reinterpret_cast<const char*>(&mesh.vertices()[v]),
                     sizeof(io::ModelMesh::Vertex)
@@ -641,25 +597,25 @@
             }
 
             // Indices
-            int32_t nIndices = mesh.indices().size();
+            int32_t nIndices = static_cast<int32_t>(mesh.indices().size());
             if (nIndices == 0) {
                 throw ModelCacheException(cachedFile, "No indices were loaded");
             }
             fileStream.write(reinterpret_cast<const char*>(&nIndices), sizeof(int32_t));
 
-            for (unsigned int i = 0; i < nIndices; ++i) {
+            for (int i = 0; i < nIndices; ++i) {
                 uint32_t index = static_cast<uint32_t>(mesh.indices()[i]);
                 fileStream.write(reinterpret_cast<const char*>(&index), sizeof(uint32_t));
             }
 
             // Textures
-            int32_t nTextures = mesh.textures().size();
+            int32_t nTextures = static_cast<int32_t>(mesh.textures().size());
             if (nTextures == 0) {
                 throw ModelCacheException(cachedFile, "No textures were loaded");
             }
             fileStream.write(reinterpret_cast<const char*>(&nTextures), sizeof(int32_t));
 
-            for (unsigned int t = 0; t < nTextures; ++t) {
+            for (int t = 0; t < nTextures; ++t) {
                 // type
                 fileStream.write(
                     reinterpret_cast<const char*>(&mesh.textures()[t].type),
@@ -692,7 +648,7 @@
                 if (mesh.textures()[t].hasTexture) {
                     // Search the textureStorage to find which entry this texture points to
                     bool wasFound = false;
-                    for (unsigned int te = 0; te < _textureStorage.size(); ++te) {
+                    for (int te = 0; te < _textureStorage.size(); ++te) {
                         if (_textureStorage[te].name ==
                             mesh.textures()[t].texture->name())
                         {
@@ -714,24 +670,8 @@
                     }
                 }
             }
-=======
-    // Write how many meshes are to be written
-    int32_t nMeshes = static_cast<int32_t>(_meshes.size());
-    if (nMeshes == 0) {
-        throw ModelCacheException(cachedFile, "No meshes were loaded");
-    }
-    fileStream.write(reinterpret_cast<const char*>(&nMeshes), sizeof(int32_t));
-
-    // Meshes
-    for (int m = 0; m < nMeshes; m++) {
-        // Vertices
-        int32_t nVertices = static_cast<int32_t>(_meshes[m].vertices().size());
-        if (nVertices == 0) {
-            throw ModelCacheException(cachedFile, "No vertices were loaded");
->>>>>>> a5d69fac
-        }
-
-<<<<<<< HEAD
+        }
+
         // Transform
         fileStream.write(
             reinterpret_cast<const char*>(&node.transform()),
@@ -745,28 +685,24 @@
         );
 
         // Parent
-        int parent = node.parent();
+        int32_t parent = static_cast<int32_t>(node.parent());
         fileStream.write(
             reinterpret_cast<const char*>(&parent),
             sizeof(int32_t)
         );
 
         // Write how many children are to be written
-        int32_t nChildren = node.children().size();
+        int32_t nChildren = static_cast<int32_t>(node.children().size());
         fileStream.write(reinterpret_cast<const char*>(&nChildren), sizeof(int32_t));
 
         // Children
         for (const int& child : node.children()) {
-=======
-        for (int v = 0; v < nVertices; ++v) {
->>>>>>> a5d69fac
             fileStream.write(
                 reinterpret_cast<const char*>(&child),
                 sizeof(int32_t)
             );
         }
 
-<<<<<<< HEAD
         // HasAnimation
         uint8_t a = node.hasAnimation() ? 1 : 0;
         fileStream.write(reinterpret_cast<const char*>(&a), sizeof(uint8_t));
@@ -788,40 +724,13 @@
         // Duration
         double duration = _animation->duration();
         fileStream.write(reinterpret_cast<const char*>(&duration), sizeof(double));
-=======
-        // Indices
-        int32_t nIndices = static_cast<int32_t>(_meshes[m].indices().size());
-        if (nIndices == 0) {
-            throw ModelCacheException(cachedFile, "No indices were loaded");
-        }
-        fileStream.write(reinterpret_cast<const char*>(&nIndices), sizeof(int32_t));
-
-        for (int i = 0; i < nIndices; ++i) {
-            uint32_t index = static_cast<uint32_t>(_meshes[m].indices()[i]);
-            fileStream.write(reinterpret_cast<const char*>(&index), sizeof(uint32_t));
-        }
-
-        // Textures
-        int32_t nTextures = static_cast<int32_t>(_meshes[m].textures().size());
-        if (nTextures == 0) {
-            throw ModelCacheException(cachedFile, "No textures were loaded");
-        }
-        fileStream.write(reinterpret_cast<const char*>(&nTextures), sizeof(int32_t));
-
-        for (int t = 0; t < nTextures; ++t) {
-            // type
-            fileStream.write(
-                reinterpret_cast<const char*>(&_meshes[m].textures()[t].type),
-                sizeof(uint8_t)
-            );
->>>>>>> a5d69fac
 
         // TimeScale
         float timeScale = _animation->timeScale();
         fileStream.write(reinterpret_cast<const char*>(&timeScale), sizeof(float));
 
         // Write how many NodeAnimations are to be written
-        int32_t nNodeAnimations = _animation->nodeAnimations().size();
+        int32_t nNodeAnimations = static_cast<int32_t>(_animation->nodeAnimations().size());
         if (nNodeAnimations == 0) {
             throw ModelCacheException(cachedFile, "No node animations were loaded");
         }
@@ -832,7 +741,7 @@
             _animation->nodeAnimations())
         {
             // Node index
-            int32_t nodeIndex = nodeAnimation.node;
+            int32_t nodeIndex = static_cast<int32_t>(nodeAnimation.node);
             fileStream.write(reinterpret_cast<const char*>(&nodeIndex), sizeof(int32_t));
 
             // Positions
