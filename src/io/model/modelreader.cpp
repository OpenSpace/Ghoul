/*****************************************************************************************
 *                                                                                       *
 * GHOUL                                                                                 *
 * General Helpful Open Utility Library                                                  *
 *                                                                                       *
 * Copyright (c) 2012-2021                                                               *
 *                                                                                       *
 * Permission is hereby granted, free of charge, to any person obtaining a copy of this  *
 * software and associated documentation files (the "Software"), to deal in the Software *
 * without restriction, including without limitation the rights to use, copy, modify,    *
 * merge, publish, distribute, sublicense, and/or sell copies of the Software, and to    *
 * permit persons to whom the Software is furnished to do so, subject to the following   *
 * conditions:                                                                           *
 *                                                                                       *
 * The above copyright notice and this permission notice shall be included in all copies *
 * or substantial portions of the Software.                                              *
 *                                                                                       *
 * THE SOFTWARE IS PROVIDED "AS IS", WITHOUT WARRANTY OF ANY KIND, EXPRESS OR IMPLIED,   *
 * INCLUDING BUT NOT LIMITED TO THE WARRANTIES OF MERCHANTABILITY, FITNESS FOR A         *
 * PARTICULAR PURPOSE AND NONINFRINGEMENT. IN NO EVENT SHALL THE AUTHORS OR COPYRIGHT    *
 * HOLDERS BE LIABLE FOR ANY CLAIM, DAMAGES OR OTHER LIABILITY, WHETHER IN AN ACTION OF  *
 * CONTRACT, TORT OR OTHERWISE, ARISING FROM, OUT OF OR IN CONNECTION WITH THE SOFTWARE  *
 * OR THE USE OR OTHER DEALINGS IN THE SOFTWARE.                                         *
 ****************************************************************************************/

#include <ghoul/io/model/modelreader.h>

#include <ghoul/filesystem/cachemanager.h>
#include <ghoul/filesystem/file.h>
#include <ghoul/filesystem/filesystem.h>
#include <ghoul/io/model/modelreaderbase.h>
#include <ghoul/io/model/modelgeometry.h>
#include <ghoul/logging/logmanager.h>
#include <ghoul/misc/assert.h>
#include <ghoul/fmt.h>
#include <algorithm>
#include <filesystem>

namespace {
    constexpr const char* _loggerCat = "ModelReader";
} // namespace

namespace ghoul::io {

ModelReader::MissingReaderException::MissingReaderException(std::string extension,
                                                            std::string f)
    : RuntimeError(fmt::format(
        "No reader was found for extension '{}' with file '{}'", extension, f
    ))
    , fileExtension(std::move(extension))
    , file(std::move(f))
{}

ModelReader& ModelReader::ref() {
    static ModelReader modelReader;
    return modelReader;
}

std::unique_ptr<modelgeometry::ModelGeometry> ModelReader::loadModel(
                                                              const std::string& filename,
                                                ForceRenderInvisible forceRenderInvisible,
                                            NotifyInvisibleDropped notifyInvisibleDropped)
{
    ghoul_assert(!_readers.empty(), "No readers were registered before");
    ghoul_assert(!filename.empty(), "Filename must not be empty");

    std::string extension = std::filesystem::path(filename).extension().string();
    if (!extension.empty()) {
        extension = extension.substr(1);
    }
    ghoul_assert(!extension.empty(), "Filename must have an extension");

    ModelReaderBase* reader = readerForExtension(extension);

    if (!reader) {
        throw MissingReaderException(extension, filename);
    }

<<<<<<< HEAD
    std::string cachedFile = FileSys.cacheManager()->cachedFilename(
        filename,
        filesystem::CacheManager::Persistent::Yes
    );

    if (!reader->needsCache()) {
        LINFO(fmt::format("Loading ModelGeometry file '{}'", filename));
        return reader->loadModel(filename, forceRenderInvisible, notifyInvisibleDropped);
    }

    bool hasCachedFile = FileSys.fileExists(cachedFile);

=======
    std::string cachedFile = FileSys.cacheManager()->cachedFilename(filename);
    bool hasCachedFile = std::filesystem::is_regular_file(cachedFile);
>>>>>>> 5bc31824
    if (hasCachedFile) {
        LINFO(fmt::format(
            "Cached file '{}' used for ModelGeometry file '{}'", cachedFile, filename
        ));

        try {
            std::unique_ptr<modelgeometry::ModelGeometry> model =
                modelgeometry::ModelGeometry::loadCacheFile(
                    cachedFile,
                    forceRenderInvisible,
                    notifyInvisibleDropped
                );
            return model;
        }
        catch (const modelgeometry::ModelGeometry::ModelCacheException& e) {
            LINFO(fmt::format(
                "Encountered problem: '{}' while loading model from cache file: '{}'. "
                "Deleting cache", e.errorMessage, cachedFile
            ));
            FileSys.cacheManager()->removeCacheFile(filename);
            // Intentional fall-through to the 'else' computation to generate the cache
            // file for the next run
        }

    }
    else {
        LINFO(fmt::format("Cache for ModelGeometry file '{}' not found", filename));
    }

    LINFO(fmt::format("Loading ModelGeometry file '{}'", filename));

    std::unique_ptr<modelgeometry::ModelGeometry> model =
        reader->loadModel(filename, forceRenderInvisible, notifyInvisibleDropped);

    LINFO("Saving cache");
    try {
        model->saveToCacheFile(cachedFile);
    }
    catch (const modelgeometry::ModelGeometry::ModelCacheException& e) {
        LINFO(fmt::format(
            "Encountered problem: '{}' while saving model to cache file:'{}'. "
            "Deleting cache", e.errorMessage, e.filename
        ));

        FileSys.cacheManager()->removeCacheFile(filename);
    }
    return model;
}

std::vector<std::string> ModelReader::supportedExtensions() const {
    std::vector<std::string> result;
    for (const std::unique_ptr<ModelReaderBase>& i : _readers) {
        std::vector<std::string> extensions = i->supportedExtensions();
        result.insert(result.end(), extensions.begin(), extensions.end());
    }
    return result;
}

void ModelReader::addReader(std::unique_ptr<ModelReaderBase> reader) {
    _readers.push_back(std::move(reader));
}

ModelReaderBase* ModelReader::readerForExtension(const std::string& extension) {
    std::string lowerExtension = extension;
    std::transform(
        extension.cbegin(),
        extension.cend(),
        lowerExtension.begin(),
        [](char v) { return static_cast<char>(tolower(v)); }
    );
    for (const std::unique_ptr<ModelReaderBase>& reader : _readers) {
        std::vector<std::string> extensions = reader->supportedExtensions();
        auto it = std::find(extensions.cbegin(), extensions.cend(), lowerExtension);
        if (it != extensions.end()) {
            return reader.get();
        }
    }

    return nullptr;
}

} // namespace ghoul::io<|MERGE_RESOLUTION|>--- conflicted
+++ resolved
@@ -76,23 +76,13 @@
         throw MissingReaderException(extension, filename);
     }
 
-<<<<<<< HEAD
-    std::string cachedFile = FileSys.cacheManager()->cachedFilename(
-        filename,
-        filesystem::CacheManager::Persistent::Yes
-    );
-
     if (!reader->needsCache()) {
         LINFO(fmt::format("Loading ModelGeometry file '{}'", filename));
         return reader->loadModel(filename, forceRenderInvisible, notifyInvisibleDropped);
     }
 
-    bool hasCachedFile = FileSys.fileExists(cachedFile);
-
-=======
     std::string cachedFile = FileSys.cacheManager()->cachedFilename(filename);
     bool hasCachedFile = std::filesystem::is_regular_file(cachedFile);
->>>>>>> 5bc31824
     if (hasCachedFile) {
         LINFO(fmt::format(
             "Cached file '{}' used for ModelGeometry file '{}'", cachedFile, filename
