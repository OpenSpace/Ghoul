/*****************************************************************************************
 *                                                                                       *
 * GHOUL                                                                                 *
 * General Helpful Open Utility Library                                                  *
 *                                                                                       *
 * Copyright (c) 2012-2021                                                               *
 *                                                                                       *
 * Permission is hereby granted, free of charge, to any person obtaining a copy of this  *
 * software and associated documentation files (the "Software"), to deal in the Software *
 * without restriction, including without limitation the rights to use, copy, modify,    *
 * merge, publish, distribute, sublicense, and/or sell copies of the Software, and to    *
 * permit persons to whom the Software is furnished to do so, subject to the following   *
 * conditions:                                                                           *
 *                                                                                       *
 * The above copyright notice and this permission notice shall be included in all copies *
 * or substantial portions of the Software.                                              *
 *                                                                                       *
 * THE SOFTWARE IS PROVIDED "AS IS", WITHOUT WARRANTY OF ANY KIND, EXPRESS OR IMPLIED,   *
 * INCLUDING BUT NOT LIMITED TO THE WARRANTIES OF MERCHANTABILITY, FITNESS FOR A         *
 * PARTICULAR PURPOSE AND NONINFRINGEMENT. IN NO EVENT SHALL THE AUTHORS OR COPYRIGHT    *
 * HOLDERS BE LIABLE FOR ANY CLAIM, DAMAGES OR OTHER LIABILITY, WHETHER IN AN ACTION OF  *
 * CONTRACT, TORT OR OTHERWISE, ARISING FROM, OUT OF OR IN CONNECTION WITH THE SOFTWARE  *
 * OR THE USE OR OTHER DEALINGS IN THE SOFTWARE.                                         *
 ****************************************************************************************/

#include <ghoul/io/model/modelreaderassimp.h>

#include <ghoul/filesystem/filesystem.h>
#include <ghoul/io/model/modelanimation.h>
#include <ghoul/io/model/modelgeometry.h>
#include <ghoul/io/model/modelmesh.h>
#include <ghoul/io/texture/texturereader.h>
#include <ghoul/io/texture/texturereaderbase.h>
#include <ghoul/logging/logmanager.h>
#include <ghoul/misc/assert.h>
#include <ghoul/opengl/ghoul_gl.h>
#include <ghoul/fmt.h>
#include <ghoul/glm.h>
#include <assimp/scene.h>
#include <assimp/Importer.hpp>
#include <assimp/postprocess.h>
#include <filesystem>
#include <fstream>
#include <memory>
#include <vector>

namespace {
    constexpr const char* _loggerCat = "ModelReaderAssimp";
} // namespace

namespace ghoul::io {

<<<<<<< HEAD
bool loadMaterialTextures(const aiScene& scene, const aiMaterial& material,
                       const aiTextureType& type, const ModelMesh::TextureType& enumType,
                          std::vector<ModelMesh::Texture>& textureArray,
                 std::vector<modelgeometry::ModelGeometry::TextureEntry>& textureStorage,
                          std::filesystem::path& modelDirectory)
=======
static void generateDebugTexture(ModelMesh::Texture& texture) {
    texture.texture = nullptr;
    texture.hasTexture = false;
    texture.useForcedColor = true;
    texture.type = ModelMesh::TextureType::ColorDiffuse;
}

static bool loadMaterialTextures(const aiScene& scene, const aiMaterial& material,
                                 const aiTextureType& type,
                                 const ModelMesh::TextureType& enumType,
                                 std::vector<ModelMesh::Texture>& textureArray,
                  std::vector<modelgeometry::ModelGeometry::TextureEntry>& textureStorage,
                                                    std::filesystem::path& modelDirectory)
>>>>>>> 5bc31824
{
    for (unsigned int i = 0; i < material.GetTextureCount(type); ++i) {
        ModelMesh::Texture meshTexture;
        meshTexture.type = enumType;
        aiString path;
        material.GetTexture(type, i, &path);

        // Check for duplicates
        bool shouldSkip = false;
        for (const ModelMesh::Texture& texture : textureArray) {
            if (texture.hasTexture &&
                texture.texture->name() == std::string_view(path.C_Str()))
            {
                // Texture has already been loaded for this mesh, continue to next one
                shouldSkip = true;
                break;
            }
        }

        // Texture already loaded, do not load it again
        if (shouldSkip) {
            continue;
        }

        // Check if texture has already been loaded by other meshes
        for (const modelgeometry::ModelGeometry::TextureEntry& texture : textureStorage) {
            if (texture.texture->name() == std::string_view(path.C_Str())) {
                // Texture has already been loaded. Point to that texture instead
                meshTexture.texture = texture.texture.get();
                meshTexture.texture->setName(path.C_Str());
                meshTexture.hasTexture = true;
                textureArray.push_back(std::move(meshTexture));
                shouldSkip = true;
                break;
            }
        }

        // Texture already loaded, point to it and do not load it again
        if (shouldSkip) {
            continue;
        }

        // Load texture
        const aiTexture* texture = scene.GetEmbeddedTexture(path.C_Str());
        modelgeometry::ModelGeometry::TextureEntry textureEntry;
        textureEntry.name = path.C_Str();
        // Check if the texture is an embedded texture or a local texture
        if (texture) {
            // Embedded texture
            if (texture->mHeight == 0) {
                // Load compressed embedded texture
                try {
                    textureEntry.texture = TextureReader::ref().loadTexture(
                        static_cast<void*>(texture->pcData),
                        texture->mWidth,
                        texture->achFormatHint
                    );
                    meshTexture.texture = textureEntry.texture.get();
                    meshTexture.texture->setName(path.C_Str());
                }
                catch (const TextureReader::InvalidLoadException& e) {
                    LWARNING(fmt::format(
                        "Could not load unsupported texture from '{}' with size '{}': "
                        "Replacing with flashy color", e._memory, e._size
                    ));
                    ModelMesh::generateDebugTexture(meshTexture);
                    textureArray.push_back(std::move(meshTexture));
                    return false;
                }
                catch (const TextureReaderBase::TextureLoadException& e) {
                    LWARNING(fmt::format(
                        "Failed to load texture from '{}' with error: '{}': "
                        "Replacing with flashy color", e.filename, e.message
                    ));
                    ModelMesh::generateDebugTexture(meshTexture);
                    textureArray.push_back(std::move(meshTexture));
                    return false;
                }
            }
            else {
                // Load uncompressed embedded texture
                LWARNING("Uncompressed embedded texture detected: Not supported! "
                    "Replacing with flashy color"
                );
                ModelMesh::generateDebugTexture(meshTexture);
                textureArray.push_back(std::move(meshTexture));
                return false;
            }
        }
        else {
            // Local texture
            try {
                std::string pathString(path.C_Str());
                std::string absolutePath = fmt::format(
                    "{}/{}", modelDirectory.string(), pathString
                );

                textureEntry.texture = TextureReader::ref().loadTexture(
                    absPath(absolutePath).string()
                );
                meshTexture.texture = textureEntry.texture.get();
                meshTexture.texture->setName(path.C_Str());
            }
            catch (const TextureReader::MissingReaderException& e) {
                LWARNING(fmt::format(
                    "Could not load unsupported texture from '{}' with extension '{}': "
                    "Replacing with flashy color", e.file, e.fileExtension
                ));
                ModelMesh::generateDebugTexture(meshTexture);
                textureArray.push_back(std::move(meshTexture));
                return false;
            }
            catch (const TextureReaderBase::TextureLoadException& e) {
                LWARNING(fmt::format(
                    "Failed to load texture from '{}' with error: '{}': Replacing with "
                    "flashy color", e.filename, e.message
                ));
                ModelMesh::generateDebugTexture(meshTexture);
                textureArray.push_back(std::move(meshTexture));
                return false;
            }
        }

        // Check if the entire texture is transparent
        bool isOpaque = false;
        for (unsigned int j = 0; j < meshTexture.texture->dimensions().x; ++j) {
            if (isOpaque) {
                break;
            }

            for (unsigned int k = 0; k < meshTexture.texture->dimensions().y; ++k) {
                float alpha = meshTexture.texture->texelAsFloat(glm::vec2(j, k)).a;
                if (alpha != 0.f) {
                    isOpaque = true;
                    break;
                }
            }
        }

        // If entire texture is transparent, do not add it
        if (!isOpaque) {
            continue;
        }

        // Add new Texture to the textureStorage and point to it in the texture array
        meshTexture.hasTexture = true;
        textureArray.push_back(std::move(meshTexture));
        textureStorage.push_back(std::move(textureEntry));
    }
    return true;
}

static ModelMesh processMesh(const aiMesh& mesh, const aiScene& scene,
                  std::vector<modelgeometry::ModelGeometry::TextureEntry>& textureStorage,
                                                    std::filesystem::path& modelDirectory,
                                                                bool forceRenderInvisible,
                                                              bool notifyInvisibleDropped)
{
    std::vector<ModelMesh::Vertex> vertexArray;
    std::vector<unsigned int> indexArray;
    std::vector<ModelMesh::Texture> textureArray;

    // Vertices
    vertexArray.reserve(mesh.mNumVertices);
    for (unsigned int i = 0; i < mesh.mNumVertices; i++) {
        ModelMesh::Vertex vertex;

        // Position
        vertex.position[0] = mesh.mVertices[i].x;
        vertex.position[1] = mesh.mVertices[i].y;
        vertex.position[2] = mesh.mVertices[i].z;

        // Normal
        if (mesh.HasNormals()) {
            vertex.normal[0] = mesh.mNormals[i].x;
            vertex.normal[1] = mesh.mNormals[i].y;
            vertex.normal[2] = mesh.mNormals[i].z;
        }
        else {
            vertex.normal[0] = 0.f;
            vertex.normal[1] = 0.f;
            vertex.normal[2] = 0.f;
        }

        // Texture Coordinates
        if (mesh.HasTextureCoords(0)) {
            // Each vertex can have at most 8 different texture coordinates.
            // We are using only the first one provided.
            vertex.tex[0] = mesh.mTextureCoords[0][i].x;
            vertex.tex[1] = mesh.mTextureCoords[0][i].y;
        }
        else {
            vertex.tex[0] = 0.f;
            vertex.tex[1] = 0.f;
        }

        // Tangent, used for normal mapping
        // Bitangent is calculated in shader
        if (mesh.HasTangentsAndBitangents()) {
            vertex.tangent[0] = mesh.mTangents[i].x;
            vertex.tangent[1] = mesh.mTangents[i].y;
            vertex.tangent[2] = mesh.mTangents[i].z;
        }
        else {
            vertex.tangent[0] = 0.f;
            vertex.tangent[1] = 0.f;
            vertex.tangent[2] = 0.f;
        }

        vertexArray.push_back(std::move(vertex));
    }

    // Indices
    // Reserve space, every face has usually three indices
    unsigned int nIndices = mesh.mNumFaces * 3u;
    indexArray.reserve(nIndices);
    for (unsigned int i = 0; i < mesh.mNumFaces; ++i) {
        aiFace face = mesh.mFaces[i];

        for (unsigned int j = 0; j < face.mNumIndices; ++j) {
            indexArray.push_back(face.mIndices[j]);
        }
    }

    // Process materials and textures
    aiMaterial* material = scene.mMaterials[mesh.mMaterialIndex];

    // If there is not material then do not add the mesh
    if (!material) {
        return ModelMesh(
            std::move(vertexArray),
            std::move(indexArray),
            std::move(textureArray)
        );
    }

    // We assume a convention for sampler names in the shaders. Each diffuse texture
    // should be named as 'texture_diffuse', at the moment only one texture per type is
    // supported. Same applies to other textures as the following
    // list summarizes:
    // diffuse: texture_diffuse or color_diffuse if embedded simple material instead
    // specular: texture_specular or color_specular if embedded simple material instead
    // normal: texture_normal

    // Opacity
    float opacity = 0.f;
    aiReturn hasOpacity = material->Get(AI_MATKEY_OPACITY, opacity);
    if (hasOpacity == AI_SUCCESS && opacity == 0.f) {
        // If the material is transparent then do not add it
        return ModelMesh(
            std::move(vertexArray),
            std::move(indexArray),
            std::move(textureArray)
        );
    }

    // Diffuse
    if (material->GetTextureCount(aiTextureType_DIFFUSE) > 0) {
        bool success = loadMaterialTextures(
            scene,
            *material,
            aiTextureType_DIFFUSE,
            ModelMesh::TextureType::TextureDiffuse,
            textureArray,
            textureStorage,
            modelDirectory
        );

        if (!success) {
            return ModelMesh(
                std::move(vertexArray),
                std::move(indexArray),
                std::move(textureArray)
            );
        }
    }
    else {
        // Load embedded simple material instead of textures
        aiColor4D color4(0.f, 0.f, 0.f, 0.f);
        aiReturn hasColor4 = material->Get(AI_MATKEY_COLOR_DIFFUSE, color4);
        if (hasColor4 == AI_SUCCESS) {
            // Only add the color if it is not transparent
            if (color4.a != 0.f) {
                ModelMesh::Texture texture;
                texture.hasTexture = false;
                texture.type = ModelMesh::TextureType::ColorDiffuse;
                texture.color.x = color4.r;
                texture.color.y = color4.g;
                texture.color.z = color4.b;
                textureArray.push_back(std::move(texture));
            }
        }
        else {
            aiColor3D color3(0.f, 0.f, 0.f);
            aiReturn hasColor3 = material->Get(AI_MATKEY_COLOR_DIFFUSE, color3);
            if (hasColor3 == AI_SUCCESS) {
                ModelMesh::Texture texture;
                texture.hasTexture = false;
                texture.type = ModelMesh::TextureType::ColorDiffuse;
                texture.color.x = color3.r;
                texture.color.y = color3.g;
                texture.color.z = color3.b;
                textureArray.push_back(std::move(texture));
            }
        }
    }

    // Specular
    if (material->GetTextureCount(aiTextureType_SPECULAR) > 0) {
        bool success = loadMaterialTextures(
            scene,
            *material,
            aiTextureType_SPECULAR,
            ModelMesh::TextureType::TextureSpecular,
            textureArray,
            textureStorage,
            modelDirectory
        );

        if (!success) {
            return ModelMesh(
                std::move(vertexArray),
                std::move(indexArray),
                std::move(textureArray)
            );
        }
    }
    else {
        // Load embedded simple material instead of textures
        aiColor4D color4(0.f, 0.f, 0.f, 0.f);
        aiReturn hasColor4 = material->Get(AI_MATKEY_COLOR_SPECULAR, color4);
        if (hasColor4 == AI_SUCCESS && !color4.IsBlack()) {
            // Only add the color if it is not transparent
            if (color4.a != 0.f) {
                ModelMesh::Texture texture;
                texture.hasTexture = false;
                texture.type = ModelMesh::TextureType::ColorSpecular;
                texture.color.x = color4.r;
                texture.color.y = color4.g;
                texture.color.z = color4.b;
                textureArray.push_back(std::move(texture));
            }
        }
        else {
            aiColor3D color3(0.f, 0.f, 0.f);
            aiReturn hasColor3 = material->Get(AI_MATKEY_COLOR_SPECULAR, color3);
            if (hasColor3 == AI_SUCCESS && !color3.IsBlack()) {
                ModelMesh::Texture texture;
                texture.hasTexture = false;
                texture.type = ModelMesh::TextureType::ColorSpecular;
                texture.color.x = color3.r;
                texture.color.y = color3.g;
                texture.color.z = color3.b;
                textureArray.push_back(std::move(texture));
            }
        }
    }

    // Normal
    if (material->GetTextureCount(aiTextureType_NORMALS) > 0) {
        bool success = loadMaterialTextures(
            scene,
            *material,
            aiTextureType_NORMALS,
            ModelMesh::TextureType::TextureNormal,
            textureArray,
            textureStorage,
            modelDirectory
        );

        if (!success) {
            return ModelMesh(
                std::move(vertexArray),
                std::move(indexArray),
                std::move(textureArray)
            );
        }
    }

    // If mesh is invisible (no materials or textures) drop it unless forced to render
    // Notify unless suppresed
    if (textureArray.empty()) {
        if (forceRenderInvisible) {
            // Force invisible mesh to render with flashy colors
            ModelMesh::Texture texture;
            ModelMesh::generateDebugTexture(texture);
            textureArray.push_back(std::move(texture));
        }
        // If not forced to render, drop invisible mesh
        else if (notifyInvisibleDropped) {
            LINFO(fmt::format("Invisible mesh '{}' dropped", mesh.mName.C_Str()));
        }
    }

    textureArray.shrink_to_fit();
    return ModelMesh(
        std::move(vertexArray),
        std::move(indexArray),
        std::move(textureArray)
    );
}

// Process a node in a recursive fashion. Process each individual mesh located
// at the node and repeats this process on its children nodes (if any)
static void processNode(const aiNode& node, const aiScene& scene,
                        std::vector<ModelNode>& nodes, int parent,
                        std::unique_ptr<ModelAnimation>& modelAnimation,
                  std::vector<modelgeometry::ModelGeometry::TextureEntry>& textureStorage,
                                                                bool forceRenderInvisible,
                                                              bool notifyInvisibleDropped,
                                                    std::filesystem::path& modelDirectory)
{
    // Convert transform matrix of the node
    // Assimp stores matrixes in row major and glm stores matrixes in column major
    glm::mat4x4 nodeTransform(
        node.mTransformation.a1, node.mTransformation.b1,
        node.mTransformation.c1, node.mTransformation.d1,

        node.mTransformation.a2, node.mTransformation.b2,
        node.mTransformation.c2, node.mTransformation.d2,

        node.mTransformation.a3, node.mTransformation.b3,
        node.mTransformation.c3, node.mTransformation.d3,

        node.mTransformation.a4, node.mTransformation.b4,
        node.mTransformation.c4, node.mTransformation.d4
    );

    // Process each mesh for the current node
    std::vector<ModelMesh> meshArray;
    meshArray.reserve(node.mNumMeshes);
    for (unsigned int i = 0; i < node.mNumMeshes; i++) {
        // The node object only contains indices to the actual objects in the scene
        // The scene contains all the data, node is just to keep stuff organized
        // (like relations between nodes)
        aiMesh* mesh = scene.mMeshes[node.mMeshes[i]];

        if (mesh->HasBones()) {
            LWARNING(
                "Detected unsupported animation type: 'Bones', currently only keyframe "
                "animations are supported"
            );
        }
        if (mesh->mNumAnimMeshes > 0) {
            LWARNING(
                "Detected unsupported animation type: 'Mesh', currently only keyframe "
                "animations are supported"
            );
        }

        ModelMesh loadedMesh = processMesh(
            *mesh,
            scene,
            textureStorage,
            modelDirectory,
            forceRenderInvisible,
            notifyInvisibleDropped
        );

        // Don't render invisible meshes
        if (loadedMesh.textures().empty()) {
            loadedMesh.setInvisible(true);
        }

        meshArray.push_back(std::move(loadedMesh));
    }

    ModelNode modelNode(nodeTransform, std::move(meshArray));
    modelNode.setParent(parent);
    nodes.push_back(std::move(modelNode));
    int newNode = static_cast<int>(nodes.size() - 1);
    if (parent != -1) {
        nodes[parent].addChild(newNode);
    }

    // Check animations
    if (scene.HasAnimations()) {
        for (unsigned int a = 0; a < scene.mNumAnimations; ++a) {
            aiAnimation* animation = scene.mAnimations[a];
            if (modelAnimation->name() != animation->mName.C_Str()) {
                continue;
            }

            for (unsigned int c = 0; c < animation->mNumChannels; ++c) {
                aiNodeAnim* nodeAnim = animation->mChannels[c];

                if (nodeAnim->mNodeName == node.mName) {
                    ModelAnimation::NodeAnimation nodeAnimation;
                    nodeAnimation.node = newNode;

                    for (unsigned int p = 0; p < nodeAnim->mNumPositionKeys; ++p) {
                        aiVectorKey posKey = nodeAnim->mPositionKeys[p];

                        ModelAnimation::PositionKeyframe positionKeyframe;
                        positionKeyframe.time =
                            abs(animation->mTicksPerSecond) <
                            std::numeric_limits<double>::epsilon() ? posKey.mTime :
                            posKey.mTime / animation->mTicksPerSecond;
                        positionKeyframe.position = glm::vec3(
                            posKey.mValue.x,
                            posKey.mValue.y,
                            posKey.mValue.z
                        );

                        nodeAnimation.positions.push_back(std::move(positionKeyframe));
                    }

                    for (unsigned int r = 0; r < nodeAnim->mNumRotationKeys; ++r) {
                        aiQuatKey rotKey = nodeAnim->mRotationKeys[r];

                        ModelAnimation::RotationKeyframe rotationKeyframe;
                        rotationKeyframe.time =
                            abs(animation->mTicksPerSecond) <
                            std::numeric_limits<double>::epsilon() ? rotKey.mTime :
                            rotKey.mTime / animation->mTicksPerSecond;
                        rotationKeyframe.rotation = glm::quat(
                            rotKey.mValue.w,
                            rotKey.mValue.x,
                            rotKey.mValue.y,
                            rotKey.mValue.z
                        );

                        nodeAnimation.rotations.push_back(std::move(rotationKeyframe));
                    }

                    for (unsigned int s = 0; s < nodeAnim->mNumScalingKeys; ++s) {
                        aiVectorKey scaleKey = nodeAnim->mScalingKeys[s];

                        ModelAnimation::ScaleKeyframe scaleKeyframe;
                        scaleKeyframe.time =
                            abs(animation->mTicksPerSecond) <
                            std::numeric_limits<double>::epsilon() ? scaleKey.mTime :
                            scaleKey.mTime / animation->mTicksPerSecond;
                        scaleKeyframe.scale = glm::vec3(
                            scaleKey.mValue.x,
                            scaleKey.mValue.y,
                            scaleKey.mValue.z
                        );

                        nodeAnimation.scales.push_back(std::move(scaleKeyframe));
                    }

                    modelAnimation->nodeAnimations().push_back(std::move(nodeAnimation));
                    break;
                }
            }
        }
    }

    // After we've processed all of the meshes (if any) we then recursively
    // process each of the children nodes (if any)
    for (unsigned int i = 0; i < node.mNumChildren; i++) {
        processNode(
            *(node.mChildren[i]),
            scene,
            nodes,
            newNode,
            modelAnimation,
            textureStorage,
            forceRenderInvisible,
            notifyInvisibleDropped,
            modelDirectory
        );
    }
}

std::unique_ptr<modelgeometry::ModelGeometry> ModelReaderAssimp::loadModel(
                                                              const std::string& filename,
                                                                bool forceRenderInvisible,
                                                        bool notifyInvisibleDropped) const
{
    ghoul_assert(!filename.empty(), "Filename must not be empty");

    std::filesystem::path modelDirectory = std::filesystem::path(filename).parent_path();

    Assimp::Importer importer;
    const aiScene* scene = importer.ReadFile(
        filename,
        aiProcess_Triangulate |       // Only triangles
        aiProcess_GenSmoothNormals |  // Generate smooth normals
        aiProcess_CalcTangentSpace    // Generate tangents and bitangents
    );

    if (!scene || scene->mFlags & AI_SCENE_FLAGS_INCOMPLETE || !scene->mRootNode) {
        throw ModelLoadException(filename, importer.GetErrorString(), this);
    }

    // Check animations
    std::unique_ptr<ModelAnimation> modelAnimation = nullptr;
    if (scene->HasAnimations()) {
        // Do not support more than one animation
        if (scene->mNumAnimations > 1) {
            LWARNING(
                "Detected more than one animation but currently only one is supported"
            );
        }
        aiAnimation* animation = scene->mAnimations[0];

        // Do not support morph animation
        if (animation->mNumMorphMeshChannels > 0) {
            LWARNING(
                "Detected unsupported animation type: 'Morph', currently only keyframe "
                "animations are supported"
            );
        }
        // Do not support animation that replaces the mesh for every frame
        if (animation->mNumMeshChannels > 0) {
            LWARNING(
                "Detected unsupported animation type: 'Mesh', currently only keyframe "
                "animations are supported"
            );
        }
        // Only support keyframe animation
        if (animation->mNumChannels > 0) {
            modelAnimation = std::make_unique<ModelAnimation>(
                animation->mName.C_Str(),
                abs(animation->mTicksPerSecond) <
                std::numeric_limits<double>::epsilon() ? // Not all formats have this
                animation->mDuration :
                animation->mDuration / animation->mTicksPerSecond
            );
        }
    }

    // Get info from all models in the scene
    std::vector<ModelNode> nodeArray;
    std::vector<modelgeometry::ModelGeometry::TextureEntry> textureStorage;
    textureStorage.reserve(scene->mNumTextures);
    processNode(
        *(scene->mRootNode),
        *scene,
        nodeArray,
        -1,
        modelAnimation,
        textureStorage,
        forceRenderInvisible,
        notifyInvisibleDropped,
        modelDirectory
    );

    // Return the ModelGeometry from the meshArray
    return std::make_unique<modelgeometry::ModelGeometry>(
        std::move(nodeArray),
        std::move(textureStorage),
        std::move(modelAnimation)
    );
}


bool ModelReaderAssimp::needsCache() const {
    return true;
}

std::vector<std::string> ModelReaderAssimp::supportedExtensions() const {
    // Taken from https://github.com/assimp/assimp/blob/master/doc/Fileformats.md
    // (An asterisk * indicates limited support)
    return {
        "obj",          // * Wavefront Object
        "fbx",          // Autodesk
        "gltf", "glb",  // glTF
        "dae", "zae",   // Collada
        "blend",        // * Blender 3D
        "3ds", "prj",   // * 3ds Max 3DS
        "ase", "ask",   // 3ds Max ASE
        "x",            // DirectX X
        "stl",          // Stereolithography
        "ifc", "ifczip" // Industry Foundation Classes (IFC / Step)
        "xgl", "zgl"    // XGL
        "ply",          // Stanford Polygon Library
        "dxf",          // AutoCAD DXF
        "lwo",          // LightWave
        "lws", "mot",   // LightWave Scene
        "lxo",          // Modo
        "ac", "ac3d",   // AC3D
        "acc"           // AC3D
        "ms3d",         // Milkshape 3D
        "cob", "scn",   // * TrueSpace
        "amf",          // * Additive manufacturing file format
        "md3",          // Quake III Mesh
        "mdl",          // Quake Mesh / 3D GameStudio Mesh
        "md2",          // Quake II Mesh
        "smd", "vta",   // Valve SMD
        "mdc",          // Return To Castle Wolfenstein Mesh
        "md5anim",      // Doom 3 / MD5 Mesh
        "md5mesh",      // Doom 3 / MD5 Mesh
        "md5camera",    // Doom 3 / MD5 Mesh
        "nff", "enff",  // Neutral File Format
        "raw",          // Raw
        "sib",          // * Silo SIB
        "off",          // OFF
        "irr",          // Irrlicht Scene
        "irrmesh",      // Irrlicht Mesh
        "q3o", "q3s",   // Quick3D
        "b3d",          // BlitzBasic 3D
        "3d", "uc",     // Unreal Mesh
        "mesh",         // Ogre3D Mesh
        "mesh.xml",     // Ogre3D Mesh
        "ogex",         // Open Game Engine Exchange
        "pk3", "bsp",   // Quake III BSP
        "ndo",          // Nendo Mesh
        "assbin",       // Assimp Binary
        "3mf",          // 3D Manufacturing Format
        "x3d", "x3db",  // * Extensible 3D
        "m3d"           // Model 3D
    };
}

} // namespace ghoul::io<|MERGE_RESOLUTION|>--- conflicted
+++ resolved
@@ -50,27 +50,12 @@
 
 namespace ghoul::io {
 
-<<<<<<< HEAD
-bool loadMaterialTextures(const aiScene& scene, const aiMaterial& material,
-                       const aiTextureType& type, const ModelMesh::TextureType& enumType,
-                          std::vector<ModelMesh::Texture>& textureArray,
-                 std::vector<modelgeometry::ModelGeometry::TextureEntry>& textureStorage,
-                          std::filesystem::path& modelDirectory)
-=======
-static void generateDebugTexture(ModelMesh::Texture& texture) {
-    texture.texture = nullptr;
-    texture.hasTexture = false;
-    texture.useForcedColor = true;
-    texture.type = ModelMesh::TextureType::ColorDiffuse;
-}
-
 static bool loadMaterialTextures(const aiScene& scene, const aiMaterial& material,
                                  const aiTextureType& type,
                                  const ModelMesh::TextureType& enumType,
                                  std::vector<ModelMesh::Texture>& textureArray,
                   std::vector<modelgeometry::ModelGeometry::TextureEntry>& textureStorage,
                                                     std::filesystem::path& modelDirectory)
->>>>>>> 5bc31824
 {
     for (unsigned int i = 0; i < material.GetTextureCount(type); ++i) {
         ModelMesh::Texture meshTexture;
