/*****************************************************************************************
 *                                                                                       *
 * GHOUL                                                                                 *
 * General Helpful Open Utility Library                                                  *
 *                                                                                       *
 * Copyright (c) 2012-2014                                                               *
 *                                                                                       *
 * Permission is hereby granted, free of charge, to any person obtaining a copy of this  *
 * software and associated documentation files (the "Software"), to deal in the Software *
 * without restriction, including without limitation the rights to use, copy, modify,    *
 * merge, publish, distribute, sublicense, and/or sell copies of the Software, and to    *
 * permit persons to whom the Software is furnished to do so, subject to the following   *
 * conditions:                                                                           *
 *                                                                                       *
 * The above copyright notice and this permission notice shall be included in all copies *
 * or substantial portions of the Software.                                              *
 *                                                                                       *
 * THE SOFTWARE IS PROVIDED "AS IS", WITHOUT WARRANTY OF ANY KIND, EXPRESS OR IMPLIED,   *
 * INCLUDING BUT NOT LIMITED TO THE WARRANTIES OF MERCHANTABILITY, FITNESS FOR A         *
 * PARTICULAR PURPOSE AND NONINFRINGEMENT. IN NO EVENT SHALL THE AUTHORS OR COPYRIGHT    *
 * HOLDERS BE LIABLE FOR ANY CLAIM, DAMAGES OR OTHER LIABILITY, WHETHER IN AN ACTION OF  *
 * CONTRACT, TORT OR OTHERWISE, ARISING FROM, OUT OF OR IN CONNECTION WITH THE SOFTWARE  *
 * OR THE USE OR OTHER DEALINGS IN THE SOFTWARE.                                         *
 ****************************************************************************************/

#ifndef __GHOUL_CL_HPP__
#define __GHOUL_CL_HPP__

<<<<<<< HEAD
#if defined(__APPLE__) || defined(WIN32)
=======
#if defined(__APPLE__) || defined(__MACOSX) || defined(WIN32)
>>>>>>> 55e38a33
    #include <ghoul/opencl/cl.hpp>
#else
    #include <CL/cl.hpp>
#endif // !__APPLE__

#endif<|MERGE_RESOLUTION|>--- conflicted
+++ resolved
@@ -26,11 +26,7 @@
 #ifndef __GHOUL_CL_HPP__
 #define __GHOUL_CL_HPP__
 
-<<<<<<< HEAD
-#if defined(__APPLE__) || defined(WIN32)
-=======
 #if defined(__APPLE__) || defined(__MACOSX) || defined(WIN32)
->>>>>>> 55e38a33
     #include <ghoul/opencl/cl.hpp>
 #else
     #include <CL/cl.hpp>
