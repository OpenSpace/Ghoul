/*****************************************************************************************
 *                                                                                       *
 * GHOUL                                                                                 *
 * General Helpful Open Utility Library                                                  *
 *                                                                                       *
 * Copyright (c) 2012-2014                                                               *
 *                                                                                       *
 * Permission is hereby granted, free of charge, to any person obtaining a copy of this  *
 * software and associated documentation files (the "Software"), to deal in the Software *
 * without restriction, including without limitation the rights to use, copy, modify,    *
 * merge, publish, distribute, sublicense, and/or sell copies of the Software, and to    *
 * permit persons to whom the Software is furnished to do so, subject to the following   *
 * conditions:                                                                           *
 *                                                                                       *
 * The above copyright notice and this permission notice shall be included in all copies *
 * or substantial portions of the Software.                                              *
 *                                                                                       *
 * THE SOFTWARE IS PROVIDED "AS IS", WITHOUT WARRANTY OF ANY KIND, EXPRESS OR IMPLIED,   *
 * INCLUDING BUT NOT LIMITED TO THE WARRANTIES OF MERCHANTABILITY, FITNESS FOR A         *
 * PARTICULAR PURPOSE AND NONINFRINGEMENT. IN NO EVENT SHALL THE AUTHORS OR COPYRIGHT    *
 * HOLDERS BE LIABLE FOR ANY CLAIM, DAMAGES OR OTHER LIABILITY, WHETHER IN AN ACTION OF  *
 * CONTRACT, TORT OR OTHERWISE, ARISING FROM, OUT OF OR IN CONNECTION WITH THE SOFTWARE  *
 * OR THE USE OR OTHER DEALINGS IN THE SOFTWARE.                                         *
 ****************************************************************************************/

// Removes a warning that occurs when trying to convert int directly to bool values in the
// glm::bvecX template specializations
#ifdef WIN32
#pragma warning(disable : 4800)
#endif

#include <ghoul/glm.h>

#ifdef WIN32
#pragma warning(default : 4800)
#endif

#include <ghoul/logging/logmanager.h>

namespace ghoul {

template <typename T>
bool Dictionary::setValue(std::string key, T value, bool createIntermediate) {
    std::string first;
    std::string rest;
    const bool hasRestPath = splitKey(key, first, rest);
    if (!hasRestPath) {
        // if no rest exists, key == first and we can just insert the value
        (*this)[key] = value;
        return true;
    }

    // if we get to this point, the 'key' did contain a nested key
    // so we have to find the correct Dictionary (or create it if it doesn't exist)
    std::map<std::string, boost::any>::iterator keyIt = find(first);
    if (keyIt == cend()) {
        // didn't find the Dictionary
        if (createIntermediate) {
            ghoul::Dictionary intermediate;
            (*this)[first] = intermediate;
            keyIt = find(first);
        } else {
            LERRORC("Dictionary", "Key '" << first << "' was not found in dictionary");
            return false;
        }
    }

    // See if it is actually a Dictionary at this location
    Dictionary* const dict = boost::any_cast<Dictionary>(&(keyIt->second));
    if (dict == nullptr) {
        LERRORC("Dictionary", "Error converting key '"
                              << first << "' to type 'Dictionary', was '"
                              << keyIt->second.type().name() << "'");
        return false;
    }
    // Proper tail-recursion
    return dict->setValue(rest, value, createIntermediate);
}

template <typename T>
bool Dictionary::getValue(const std::string& key, T& value) const {
    // If we can find the key directly, we can return it immediately
    const std::map<std::string, boost::any>::const_iterator it = find(key);
    if (it != cend()) {
        const T* const v = boost::any_cast<T>(&(it->second));
        // See if it has the correct type
        if (v == nullptr) {
            LERRORC("Dictionary", "Wrong type of key '"
                                  << key << "': Expected '" << typeid(T).name()
                                  << "', got '" << it->second.type().name() << "'");
            return false;
        }
        value = *v;
        return true;
    }

    // if we get to this point, the 'key' did contain a nested key
    // so we have to find the correct Dictionary (or create it if it doesn't exist)
    std::string first;
    std::string rest;
    splitKey(key, first, rest);

    const std::map<std::string, boost::any>::const_iterator keyIt = find(first);
    if (keyIt == cend()) {
        LERRORC("Dictionary", "Key '" << first << "' was not found in dictionary");
        return false;
    }

    const Dictionary* const dict = boost::any_cast<Dictionary>(&(keyIt->second));
    // See if it is actually a Dictionary at this location
    if (dict == nullptr) {
        LERRORC("Dictionary", "Error converting key '"
                              << first << "' to type 'Dictionary', was '"
                              << keyIt->second.type().name() << "'");
        return false;
    }
    // Proper tail-recursion
    return dict->getValue<T>(rest, value);
}

template <typename T>
bool Dictionary::hasValue(const std::string& key) const {
    const std::map<std::string, boost::any>::const_iterator it = find(key);
    if (it != cend()) {
        // If we can find the key directly, we can check the types and return
        const bool typeCorrect = (it->second.type() == typeid(T));
        return typeCorrect;
    }

    std::string first;
    std::string rest;
    splitKey(key, first, rest);

    const std::map<std::string, boost::any>::const_iterator keyIt = find(first);
    if (keyIt == cend())
        // If we can't find the first part of nested key, there is no need to continue
        return false;

    const Dictionary* const dict = boost::any_cast<Dictionary>(&(keyIt->second));
    if (dict == nullptr)
        // If it is not a Dictionary, the value can't be found and no recursion necessary
        return false;

    // Proper tail-recursion
    return dict->hasValue<T>(rest);
}

<<<<<<< HEAD
#ifdef WIN32
=======
// Make extern template definitions so that the compiler won't try to instantiate each
// member function individually whenever it is encountered. This way, we promise the
// compiler that they will be instantiated somewhere else. This is done in the
// dictionary.cpp compilation unit; if a new template specialization is added, it must be
// included here and in the dictionary.cpp file
>>>>>>> 27f340b2

#define DEF_EXT_TEMPLATES(TYPE)                                                          \
    extern template bool Dictionary::setValue<TYPE>(std::string key, TYPE value,         \
                                                    bool createIntermediate);            \
    extern template bool Dictionary::getValue<TYPE>(const std::string& key, TYPE& value) \
          const;                                                                         \
    extern template bool Dictionary::hasValue<TYPE>(const std::string& key) const;

DEF_EXT_TEMPLATES(bool)
DEF_EXT_TEMPLATES(char)
DEF_EXT_TEMPLATES(signed char)
DEF_EXT_TEMPLATES(unsigned char)
DEF_EXT_TEMPLATES(wchar_t)
DEF_EXT_TEMPLATES(short)
DEF_EXT_TEMPLATES(unsigned short)
DEF_EXT_TEMPLATES(int)
DEF_EXT_TEMPLATES(unsigned int)
DEF_EXT_TEMPLATES(float)
DEF_EXT_TEMPLATES(glm::vec2)
DEF_EXT_TEMPLATES(glm::dvec2)
DEF_EXT_TEMPLATES(glm::ivec2)
DEF_EXT_TEMPLATES(glm::uvec2)
DEF_EXT_TEMPLATES(glm::bvec2)
DEF_EXT_TEMPLATES(glm::vec3)
DEF_EXT_TEMPLATES(glm::dvec3)
DEF_EXT_TEMPLATES(glm::ivec3)
DEF_EXT_TEMPLATES(glm::uvec3)
DEF_EXT_TEMPLATES(glm::bvec3)
DEF_EXT_TEMPLATES(glm::vec4)
DEF_EXT_TEMPLATES(glm::dvec4)
DEF_EXT_TEMPLATES(glm::ivec4)
DEF_EXT_TEMPLATES(glm::uvec4)
DEF_EXT_TEMPLATES(glm::bvec4)
DEF_EXT_TEMPLATES(glm::mat2x2)
DEF_EXT_TEMPLATES(glm::mat2x3)
DEF_EXT_TEMPLATES(glm::mat2x4)
DEF_EXT_TEMPLATES(glm::mat3x2)
DEF_EXT_TEMPLATES(glm::mat3x3)
DEF_EXT_TEMPLATES(glm::mat3x4)
DEF_EXT_TEMPLATES(glm::mat4x2)
DEF_EXT_TEMPLATES(glm::mat4x3)
DEF_EXT_TEMPLATES(glm::mat4x4)
DEF_EXT_TEMPLATES(glm::dmat2x2)
DEF_EXT_TEMPLATES(glm::dmat2x3)
DEF_EXT_TEMPLATES(glm::dmat2x4)
DEF_EXT_TEMPLATES(glm::dmat3x2)
DEF_EXT_TEMPLATES(glm::dmat3x3)
DEF_EXT_TEMPLATES(glm::dmat3x4)
DEF_EXT_TEMPLATES(glm::dmat4x2)
DEF_EXT_TEMPLATES(glm::dmat4x3)
DEF_EXT_TEMPLATES(glm::dmat4x4)

#undef DEF_EXT_TEMPLATES

<<<<<<< HEAD
#endif

} // namespace ghoul
=======
}  // namespace ghoul
>>>>>>> 27f340b2
<|MERGE_RESOLUTION|>--- conflicted
+++ resolved
@@ -145,15 +145,13 @@
     return dict->hasValue<T>(rest);
 }
 
-<<<<<<< HEAD
 #ifdef WIN32
-=======
+
 // Make extern template definitions so that the compiler won't try to instantiate each
 // member function individually whenever it is encountered. This way, we promise the
 // compiler that they will be instantiated somewhere else. This is done in the
 // dictionary.cpp compilation unit; if a new template specialization is added, it must be
 // included here and in the dictionary.cpp file
->>>>>>> 27f340b2
 
 #define DEF_EXT_TEMPLATES(TYPE)                                                          \
     extern template bool Dictionary::setValue<TYPE>(std::string key, TYPE value,         \
@@ -208,10 +206,6 @@
 
 #undef DEF_EXT_TEMPLATES
 
-<<<<<<< HEAD
 #endif
 
-} // namespace ghoul
-=======
-}  // namespace ghoul
->>>>>>> 27f340b2
+} // namespace ghoul