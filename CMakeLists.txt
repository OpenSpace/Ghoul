##########################################################################################
#                                                                                        #
# GHOUL                                                                                  #
#                                                                                        #
# Copyright (c) 2012-2017                                                                #
#                                                                                        #
# Permission is hereby granted, free of charge, to any person obtaining a copy of this   #
# software and associated documentation files (the "Software"), to deal in the Software  #
# without restriction, including without limitation the rights to use, copy, modify,     #
# merge, publish, distribute, sublicense, and/or sell copies of the Software, and to     #
# permit persons to whom the Software is furnished to do so, subject to the following    #
# conditions:                                                                            #
#                                                                                        #
# The above copyright notice and this permission notice shall be included in all copies  #
# or substantial portions of the Software.                                               #
#                                                                                        #
# THE SOFTWARE IS PROVIDED "AS IS", WITHOUT WARRANTY OF ANY KIND, EXPRESS OR IMPLIED,    #
# INCLUDING BUT NOT LIMITED TO THE WARRANTIES OF MERCHANTABILITY, FITNESS FOR A          #
# PARTICULAR PURPOSE AND NONINFRINGEMENT. IN NO EVENT SHALL THE AUTHORS OR COPYRIGHT     #
# HOLDERS BE LIABLE FOR ANY CLAIM, DAMAGES OR OTHER LIABILITY, WHETHER IN AN ACTION OF   #
# CONTRACT, TORT OR OTHERWISE, ARISING FROM, OUT OF OR IN CONNECTION WITH THE SOFTWARE   #
# OR THE USE OR OTHER DEALINGS IN THE SOFTWARE.                                          #
##########################################################################################

cmake_minimum_required(VERSION 3.8 FATAL_ERROR)

project(Ghoul)
message(STATUS "Generating Ghoul project")

# Setting default paths
set(GHOUL_ROOT_DIR ${PROJECT_SOURCE_DIR})
set(GHOUL_CMAKE_DIR ${GHOUL_ROOT_DIR}/support/cmake)
set(GHOUL_CMAKE_DIR ${GHOUL_ROOT_DIR}/support/cmake PARENT_SCOPE)
set(CMAKE_MODULE_PATH ${CMAKE_MODULE_PATH} ${GHOUL_CMAKE_DIR} ${GHOUL_ROOT_DIR}/ext)
set(CMAKE_ARCHIVE_OUTPUT_DIRECTORY "${GHOUL_ROOT_DIR}/bin")
set(CMAKE_RUNTIME_OUTPUT_DIRECTORY "${GHOUL_ROOT_DIR}/bin")

include(${GHOUL_CMAKE_DIR}/handle_external_library.cmake)
include(${GHOUL_CMAKE_DIR}/set_ghoul_compile_settings.cmake)


#############################
# Options
#############################
if (WIN32)
    option(GHOUL_USE_WMI "Use Windows Management Instrumentation" ON)
endif ()
option(GHOUL_WARNINGS_AS_ERRORS "Treat warnings as errors" OFF)
option(GHOUL_HIGH_DEBUG_MODE "Add additional debugging code" ON)
option(GHOUL_LOGGING_ENABLE_TRACE "Enables the LTRACE macro" ON)
option(GHOUL_DISABLE_EXTERNAL_WARNINGS "Disable warnings in external libraries" ON)
option(GHOUL_THROW_ON_ASSERT "Disables the feedback on asserts; for use in unit tests" OFF)

option(GHOUL_MODULE_COMMANDLINEPARSER "Enable Commandlineparser" ON)
option(GHOUL_MODULE_FONTRENDERING "Enable Fontrendering" ON)
option(GHOUL_MODULE_LUA "Enable Lua" ON)
option(GHOUL_MODULE_OPENGL "Enable OpenGL" ON)
option(GHOUL_MODULE_SYSTEMCAPABILITIES "Enable System Capabilities" ON)

option(BUILD_SHARED_LIBS "Build package with shared libraries." OFF)

#############################
# Including the source files (with source groups already defined)
#############################
include(src/CMakeLists.txt)


#############################
# Declare the library
#############################
add_library(Ghoul STATIC ${GHOUL_SOURCE} ${GHOUL_HEADER})
target_include_directories(Ghoul PUBLIC ${PROJECT_SOURCE_DIR}/include)


#############################
# Compile settings
#############################
set_property(TARGET Ghoul PROPERTY CXX_STANDARD 17)
set_property(TARGET Ghoul PROPERTY CXX_STANDARD_REQUIRED On)

set_ghoul_compile_settings(Ghoul)

if (GHOUL_HIGH_DEBUG_MODE)
    target_compile_definitions(Ghoul PUBLIC "GHL_DEBUG")
endif ()

if (GHOUL_LOGGING_ENABLE_TRACE)
    target_compile_definitions(Ghoul PUBLIC "GHOUL_LOGGING_ENABLE_TRACE")
endif ()

if (GHOUL_THROW_ON_ASSERT)
    target_compile_definitions(Ghoul PUBLIC "GHL_THROW_ON_ASSERT")
endif ()

#############################
# Dependencies
#############################

# System Libraries
if (WIN32)
    if (GHOUL_USE_WMI)
        target_compile_definitions(Ghoul PUBLIC "GHOUL_USE_WMI")
        target_link_libraries(Ghoul "WbemUuid.lib")
    endif ()
    target_link_libraries(Ghoul "shlwapi")
endif ()

if (APPLE)
    target_include_directories(Ghoul SYSTEM PUBLIC "/Developer/Headers/FlatCarbon")
    find_library(COREFOUNDATION_LIBRARY CoreFoundation)
    find_library(CARBON_LIBRARY Carbon)
    find_library(COCOA_LIBRARY Carbon)
    find_library(APP_SERVICES_LIBRARY ApplicationServices)
    mark_as_advanced(CARBON_LIBRARY COCOA_LIBRARY APP_SERVICES_LIBRARY)
    target_link_libraries(Ghoul
        ${CARBON_LIBRARY}
        ${COREFOUNDATION_LIBRARY}
        ${COCOA_LIBRARY}
        ${APP_SERVICES_LIBRARY}
<<<<<<< HEAD
        )
elseif (UNIX) # The order is important as UNIX is also true on MacOS
    target_compile_options(
        Ghoul
        PRIVATE
        "-ggdb"
        "-Wall"
        "-Wextra"
        "-Wpedantic"
        "-Wunused-parameter"
        "-Wuninitialized"
        "-Wsuggest-attribute=const"
        "-Wsuggest-final-types"
        "-Wsuggest-final-methods"
        "-Wsuggest-override"
        "-Walloc-zero"
        "-Wduplicated-cond"
        "-Wfloat-equal"
        "-Wshadow"
        "-Wundef"
        "-Wcast-qual"
        "-Wzero-as-null-pointer-constant"
        "-Wdate-time"
        "-Wuseless-cast"
        "-Wlogical-op"
        "-Wmissing-declarations"
        "-Wint-in-bool-context"

        "-Wno-write-strings"
        "-Wnon-virtual-dtor"
        "-Wold-style-cast"
        "-Woverloaded-virtual"
        "-Wno-long-long"
    )

    if (GHOUL_WARNINGS_AS_ERRORS)
        target_compile_options(Ghoul PRIVATE "-Werror")
    endif ()
endif ()

if (GHOUL_HIGH_DEBUG_MODE)
    target_compile_definitions(Ghoul PUBLIC "GHL_DEBUG")
endif ()

if (GHOUL_LOGGING_ENABLE_TRACE)
    target_compile_definitions(Ghoul PUBLIC "GHOUL_LOGGING_ENABLE_TRACE")
=======
    )
>>>>>>> 5a840979
endif ()

if (CMAKE_SYSTEM_NAME STREQUAL "FreeBSD")
    target_include_directories(Ghoul SYSTEM PUBLIC "/usr/local/include")
    find_library(INOTIFY_LIBRARIES inotify PATHS "/usr/local/lib")
    target_link_libraries(Ghoul ${INOTIFY_LIBRARIES})
endif ()

# GLM
set(GLM_ROOT_DIR "${GHOUL_ROOT_DIR}/ext/glm")
find_package(GLM REQUIRED)
target_include_directories(Ghoul SYSTEM PUBLIC ${GLM_INCLUDE_DIRS})

if (GHOUL_MODULE_OPENGL)
    # OpenGL
    find_package(OpenGL REQUIRED)
    target_include_directories(Ghoul SYSTEM PUBLIC ${OPENGL_INCLUDE_DIR})
    target_link_libraries(Ghoul ${OPENGL_LIBRARIES})

    # glbindings
    set(OPTION_BUILD_GPU_TESTS OFF CACHE BOOL "")
    set(OPTION_BUILD_TESTS OFF CACHE BOOL "")
    set(OPTION_BUILD_TOOLS OFF CACHE BOOL "")
    add_subdirectory(${GHOUL_ROOT_DIR}/ext/glbinding)
    target_include_directories(Ghoul SYSTEM PUBLIC ${GHOUL_ROOT_DIR}/ext/glbindings/source/glbindings/include)
    target_link_libraries(Ghoul glbinding::glbinding)
    if (TARGET glbinding)
        set_property(TARGET glbinding PROPERTY FOLDER "External")
    endif ()
    if (TARGET check-glbinding)
        set_property(TARGET check-glbinding PROPERTY FOLDER "External/glbinding-ext")
    endif ()
    if (TARGET component_install)
        set_property(TARGET component_install PROPERTY FOLDER "External/glbinding-ext")
    endif ()
    if (TARGET generate)
        set_property(TARGET generate PROPERTY FOLDER "External/glbinding-ext")
    endif ()
    if (TARGET pack)
        set_property(TARGET pack PROPERTY FOLDER "External/glbinding-ext")
    endif ()
    if (TARGET pack-glbinding)
        set_property(TARGET pack-glbinding PROPERTY FOLDER "External/glbinding-ext")
    endif ()
    if (TARGET update)
        set_property(TARGET update PROPERTY FOLDER "External/glbinding-ext")
    endif ()
    if (TARGET check-all)
        set_property(TARGET check-all PROPERTY FOLDER "External/glbinding-ext")
    endif ()
    if (TARGET check-template)
        set_property(TARGET check-template PROPERTY FOLDER "External/glbinding-ext")
    endif ()
    if (TARGET cppcheck-glbinding)
        set_property(TARGET cppcheck-glbinding PROPERTY FOLDER "External/glbinding-ext")
    endif ()

    target_compile_definitions(Ghoul PUBLIC "GHOUL_MODULE_OPENGL")
endif ()

# LZ4
find_package(LZ4 REQUIRED)
target_include_directories(Ghoul SYSTEM PUBLIC ${LZ4_INCLUDE_DIR})
target_link_libraries(Ghoul ${LZ4_LIBRARIES})
set_property(TARGET lz4 PROPERTY FOLDER "External")

# Lua
if (GHOUL_MODULE_LUA)
    # Lua
    include_external_library(Ghoul Lua ${GHOUL_ROOT_DIR}/ext/lua)
endif ()

# Assimp
set(ASSIMP_BUILD_ASSIMP_TOOLS OFF CACHE BOOL "We don't build assimp tools because they need DirectX.")
set(ASSIM_BUILD_X_IMPORTER OFF CACHE BOOL "Disable DirectX file format.")
set(ASSIMP_NO_EXPORTER ON CACHE BOOL "Decrease compiling time.")
set(ASSIMP_BUILD_TESTS OFF CACHE BOOL "Disable GTest.")
include_external_library(Ghoul assimp ${GHOUL_ROOT_DIR}/ext/assimp ${GHOUL_ROOT_DIR}/ext/assimp/include)
set_property(TARGET uninstall PROPERTY FOLDER "External")

if (WIN32)
    set_property(TARGET UpdateAssimpLibsDebugSymbolsAndDLLs PROPERTY FOLDER "External")
endif ()

# Cppformat
set(FMT_DOC OFF CACHE BOOL "Generate the doc target.")
set(FMT_INSTALL OFF CACHE BOOL "Generate the install target.")
set(FMT_TEST OFF CACHE BOOL "Generate the test target.")
include_external_library(Ghoul fmt ${GHOUL_ROOT_DIR}/ext/cppformat ${GHOUL_ROOT_DIR}/ext/cppformat)

# DevIL
find_package(DevIL)
if (IL_FOUND)
    option(GHOUL_USE_DEVIL "Use the DevIL library" ON)
    if (GHOUL_USE_DEVIL)
        target_compile_definitions(Ghoul PUBLIC "GHOUL_USE_DEVIL")
        # set(DevIL_USE_STATIC_LIBS OFF)
        target_include_directories(Ghoul SYSTEM PUBLIC ${IL_INCLUDE_DIR})
        target_link_libraries(Ghoul ${IL_LIBRARIES} ${ILU_LIBRARIES} ${ILUT_LIBRARIES})
    endif ()
endif ()

# FreeImage
find_package(FreeImage)
if (FREEIMAGE_FOUND)
    option(GHOUL_USE_FREEIMAGE "Use the FreeImage library" ON)
    if (GHOUL_USE_FREEIMAGE)
        target_compile_definitions(Ghoul PUBLIC "GHOUL_USE_FREEIMAGE")
        target_include_directories(Ghoul SYSTEM PUBLIC ${FREEIMAGE_INCLUDE_PATH})
        target_link_libraries(Ghoul ${FREEIMAGE_LIBRARIES})
    endif ()
endif ()

# SOIL
find_package(SOIL)
if (SOIL_FOUND)
    option(GHOUL_USE_SOIL "Use the SOIL library" ON)
    if (GHOUL_USE_SOIL)
        target_compile_definitions(Ghoul PUBLIC "GHOUL_USE_SOIL")
        target_include_directories(Ghoul PUBLIC ${SOIL_INCLUDE_DIRS})
        target_link_libraries(Ghoul ${SOIL_LIBRARIES})
    endif ()
endif ()

# Stackwalker
if (MSVC)
    target_include_directories(Ghoul PUBLIC ${GHOUL_ROOT_DIR}/ext/stackwalker)
    include_external_library(Ghoul StackWalker ${GHOUL_ROOT_DIR}/ext/stackwalker ${GHOUL_ROOT_DIR}/ext/stackwalker)
<<<<<<< HEAD

=======
>>>>>>> 5a840979
endif ()

# WebSocket++ / WebSocketPP
include(ExternalProject)
set(WEBSOCKETPP_ROOT_DIR ${GHOUL_ROOT_DIR}/ext/websocketpp)
ExternalProject_Add(websocketpp
    SOURCE_DIR ${WEBSOCKETPP_ROOT_DIR}
    CMAKE_GENERATOR "${CMAKE_GENERATOR}"
    CMAKE_ARGS ${EXTERNAL_TOOLCHAIN} ${EXTRA_EXTERNAL_ARGS} -DBUILD_TESTS=OFF -DBUILD_EXAMPLES=OFF
    INSTALL_COMMAND ""
    LOG_CONFIGURE 1
    LOG_BUILD 1
    STEP_TARGETS configure build
    )
#include_directories(${WEBSOCKETPP_ROOT_DIR})
add_dependencies(Ghoul websocketpp)
target_include_directories(Ghoul SYSTEM PUBLIC ${WEBSOCKETPP_ROOT_DIR})

if (NOT GHOUL_USE_DEVIL AND NOT GHOUL_USE_FREEIMAGE AND NOT GHOUL_USE_SOIL)
    message(FATAL_ERROR "Ghoul needs to be built with DevIL, FreeImage, or SoIL")
endif ()

if (GHOUL_MODULE_FONTRENDERING)
    set(FREETYPE_DIST OFF CACHE BOOL "Generate the dist target.")
    include_external_library(Ghoul freetype ${GHOUL_ROOT_DIR}/ext/freetype2 ${GHOUL_ROOT_DIR}/ext/freetype2/include)
    set_property(TARGET dist PROPERTY FOLDER "External")
endif ()


#############################
# Other applications
#############################
option(GHOUL_HAVE_TESTS "Activate the unit tests" ON)
if (GHOUL_HAVE_TESTS)
    file(GLOB_RECURSE GHOUL_TEST_FILES ${GHOUL_ROOT_DIR}/tests/*.inl)
    add_executable(GhoulTest ${GHOUL_ROOT_DIR}/tests/main.cpp ${GHOUL_TEST_FILES})

    set_property(TARGET GhoulTest PROPERTY CXX_STANDARD 17)
    set_property(TARGET GhoulTest PROPERTY CXX_STANDARD_REQUIRED On)

    target_compile_definitions(GhoulTest PRIVATE
        "GHL_THROW_ON_ASSERT" # Jenkins shouldn't ask for asserts when they happen, but just throw
        "GHOUL_HAVE_TESTS"
        "GTEST_HAS_TR1_TUPLE=0"
        "GTEST_HAS_GLOBAL_STRING=0"
        "GHOUL_ROOT_DIR=\"${GHOUL_ROOT_DIR}\""
        )

    set_ghoul_compile_settings(GhoulTest)

    if (MSVC)
        target_compile_options(
            GhoulTest
            PUBLIC
            "-Od"
            "/bigobj"
        )
    else ()
        target_compile_options(
            GhoulTest
            PUBLIC
            "-O0"
        )
    endif ()

    target_include_directories(GhoulTest PUBLIC "${GHOUL_ROOT_DIR}/ext/googletest/googletest/include" "${GHOUL_ROOT_DIR}")

    set(BUILD_GTEST ON CACHE BOOL "")
    set(BUILD_GMOCK OFF CACHE BOOL "")
    set(gtest_force_shared_crt ON CACHE BOOL "")
    # set(BUILD_SHARED_LIBS ON CACHE BOOL "")

    # option(BUILD_GTEST "Builds the googletest subproject" CACHE ON)
    # option(BUILD_GMOCK "Builds the googlemock subproject" CACHE OFF)
    # option(BUILD_SHARED_LIBS "Build shared libraries (DLLs)." CACHE ON)
    add_subdirectory(${GHOUL_ROOT_DIR}/ext/googletest)
    target_link_libraries(GhoulTest gtest Ghoul Lua)

    set_property(TARGET gtest_main PROPERTY FOLDER "External")
    set_property(TARGET gtest PROPERTY FOLDER "External")

    if (APPLE)
        target_link_libraries(GhoulTest
            ${CARBON_LIBRARY}
            ${COREFOUNDATION_LIBRARY}
            ${COCOA_LIBRARY}
            ${APP_SERVICES_LIBRARY}
            )
    endif ()
endif ()<|MERGE_RESOLUTION|>--- conflicted
+++ resolved
@@ -117,56 +117,7 @@
         ${COREFOUNDATION_LIBRARY}
         ${COCOA_LIBRARY}
         ${APP_SERVICES_LIBRARY}
-<<<<<<< HEAD
-        )
-elseif (UNIX) # The order is important as UNIX is also true on MacOS
-    target_compile_options(
-        Ghoul
-        PRIVATE
-        "-ggdb"
-        "-Wall"
-        "-Wextra"
-        "-Wpedantic"
-        "-Wunused-parameter"
-        "-Wuninitialized"
-        "-Wsuggest-attribute=const"
-        "-Wsuggest-final-types"
-        "-Wsuggest-final-methods"
-        "-Wsuggest-override"
-        "-Walloc-zero"
-        "-Wduplicated-cond"
-        "-Wfloat-equal"
-        "-Wshadow"
-        "-Wundef"
-        "-Wcast-qual"
-        "-Wzero-as-null-pointer-constant"
-        "-Wdate-time"
-        "-Wuseless-cast"
-        "-Wlogical-op"
-        "-Wmissing-declarations"
-        "-Wint-in-bool-context"
-
-        "-Wno-write-strings"
-        "-Wnon-virtual-dtor"
-        "-Wold-style-cast"
-        "-Woverloaded-virtual"
-        "-Wno-long-long"
     )
-
-    if (GHOUL_WARNINGS_AS_ERRORS)
-        target_compile_options(Ghoul PRIVATE "-Werror")
-    endif ()
-endif ()
-
-if (GHOUL_HIGH_DEBUG_MODE)
-    target_compile_definitions(Ghoul PUBLIC "GHL_DEBUG")
-endif ()
-
-if (GHOUL_LOGGING_ENABLE_TRACE)
-    target_compile_definitions(Ghoul PUBLIC "GHOUL_LOGGING_ENABLE_TRACE")
-=======
-    )
->>>>>>> 5a840979
 endif ()
 
 if (CMAKE_SYSTEM_NAME STREQUAL "FreeBSD")
@@ -295,10 +246,6 @@
 if (MSVC)
     target_include_directories(Ghoul PUBLIC ${GHOUL_ROOT_DIR}/ext/stackwalker)
     include_external_library(Ghoul StackWalker ${GHOUL_ROOT_DIR}/ext/stackwalker ${GHOUL_ROOT_DIR}/ext/stackwalker)
-<<<<<<< HEAD
-
-=======
->>>>>>> 5a840979
 endif ()
 
 # WebSocket++ / WebSocketPP
