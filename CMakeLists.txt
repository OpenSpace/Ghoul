<<<<<<< HEAD
##########################################################################################
#                                                                                        #
# GHOUL                                                                                  #
#                                                                                        #
# Copyright (c) 2012-2017                                                                #
#                                                                                        #
# Permission is hereby granted, free of charge, to any person obtaining a copy of this   #
# software and associated documentation files (the "Software"), to deal in the Software  #
# without restriction, including without limitation the rights to use, copy, modify,     #
# merge, publish, distribute, sublicense, and/or sell copies of the Software, and to     #
# permit persons to whom the Software is furnished to do so, subject to the following    #
# conditions:                                                                            #
#                                                                                        #
# The above copyright notice and this permission notice shall be included in all copies  #
# or substantial portions of the Software.                                               #
#                                                                                        #
# THE SOFTWARE IS PROVIDED "AS IS", WITHOUT WARRANTY OF ANY KIND, EXPRESS OR IMPLIED,    #
# INCLUDING BUT NOT LIMITED TO THE WARRANTIES OF MERCHANTABILITY, FITNESS FOR A          #
# PARTICULAR PURPOSE AND NONINFRINGEMENT. IN NO EVENT SHALL THE AUTHORS OR COPYRIGHT     #
# HOLDERS BE LIABLE FOR ANY CLAIM, DAMAGES OR OTHER LIABILITY, WHETHER IN AN ACTION OF   #
# CONTRACT, TORT OR OTHERWISE, ARISING FROM, OUT OF OR IN CONNECTION WITH THE SOFTWARE   #
# OR THE USE OR OTHER DEALINGS IN THE SOFTWARE.                                          #
##########################################################################################

cmake_minimum_required(VERSION 3.0 FATAL_ERROR)

# Remove the RelMinSize configuration option
set(CMAKE_CONFIGURATION_TYPES Debug Release RelWithDebInfo CACHE TYPE INTERNAL FORCE)
mark_as_advanced(CMAKE_CONFIGURATION_TYPES)
mark_as_advanced(CMAKE_INSTALL_PREFIX)

project(Ghoul)
message(STATUS "Generating Ghoul project")

if (MSVC)
    if (MSVC_VERSION LESS 1900)
        message(FATAL_ERROR "Ghoul requires at least Visual Studio 2015")
    endif ()
endif ()

# Setting default paths
set(GHOUL_ROOT_DIR ${PROJECT_SOURCE_DIR})
set(GHOUL_CMAKE_DIR ${GHOUL_ROOT_DIR}/support/cmake)
set(GHOUL_CMAKE_DIR ${GHOUL_ROOT_DIR}/support/cmake PARENT_SCOPE)
set(CMAKE_MODULE_PATH ${CMAKE_MODULE_PATH} ${GHOUL_CMAKE_DIR} ${GHOUL_ROOT_DIR}/ext)
set(CMAKE_ARCHIVE_OUTPUT_DIRECTORY "${GHOUL_ROOT_DIR}/bin")
set(CMAKE_RUNTIME_OUTPUT_DIRECTORY "${GHOUL_ROOT_DIR}/bin")

include(${GHOUL_CMAKE_DIR}/handle_external_library.cmake)

#############################
# Options
#############################
if (WIN32)
    option(GHOUL_USE_WMI "Use Windows Management Instrumentation" ON)
endif ()
option(GHOUL_WARNINGS_AS_ERRORS "Treat warnings as errors" OFF)
option(GHOUL_HIGH_DEBUG_MODE "Add additional debugging code" ON)
option(GHOUL_LOGGING_ENABLE_TRACE "Enables the LTRACE macro" ON)
option(GHOUL_DISABLE_EXTERNAL_WARNINGS "Disable warnings in external libraries" ON)
option(GHOUL_THROW_ON_ASSERT "Disables the feedback on asserts; for use in unit tests" OFF)

option(GHOUL_MODULE_COMMANDLINEPARSER "Enable Commandlineparser" ON)
option(GHOUL_MODULE_FONTRENDERING "Enable Fontrendering" ON)
option(GHOUL_MODULE_LUA "Enable Lua" ON)
option(GHOUL_MODULE_OPENGL "Enable OpenGL" ON)
option(GHOUL_MODULE_SYSTEMCAPABILITIES "Enable System Capabilities" ON)

option(BUILD_SHARED_LIBS "Build package with shared libraries." OFF)

#############################
# Including the source files (with source groups already defined)
#############################
include(src/CMakeLists.txt)

#############################
# Declare the library
#############################
add_library(Ghoul STATIC ${GHOUL_SOURCE} ${GHOUL_HEADER})
target_include_directories(Ghoul PUBLIC ${PROJECT_SOURCE_DIR}/include)

#############################
# Compile settings
#############################
set_property(TARGET Ghoul PROPERTY CXX_STANDARD 17)
set_property(TARGET Ghoul PROPERTY CXX_STANDARD_REQUIRED On)

if (WIN32)
    if (GHOUL_USE_WMI)
        target_compile_definitions(Ghoul PUBLIC "GHOUL_USE_WMI")
        target_link_libraries(Ghoul "WbemUuid.lib")
    endif ()
    target_link_libraries(Ghoul "shlwapi")
endif ()

if (MSVC)
    target_compile_options(
        Ghoul
        PRIVATE
        "/ZI"       # Edit and continue support
        "/MP"       # Multi-threading support
        "/W4"       # Highest warning level
        "/w44062"   # enumerator 'identifier' in a switch of enum 'enumeration' is not handled
        "/wd4127"   # conditional expression is constant
        "/wd4201"   # nonstandard extension used : nameless struct/union
        "/w44255"   # 'function': no function prototype given: converting '()' to '(void)'
        "/w44263"   # 'function': member function does not override any base class virtual member function
        "/w44264"   # 'virtual_function': no override available for virtual member function from base 'class'; function is hidden
        "/w44265"   # 'class': class has virtual functions, but destructor is not virtual
        "/w44266"   # 'function': no override available for virtual member function from base 'type'; function is hidden
        "/w44289"   # nonstandard extension used : 'var' : loop control variable declared in the for-loop is used outside the for-loop scope
        "/w44296"   # 'operator': expression is always false
        "/w44311"   # 'variable' : pointer truncation from 'type' to 'type'
        "/w44339"   # 'type' : use of undefined type detected in CLR meta-data - use of this type may lead to a runtime exception
        "/w44342"   # behavior change: 'function' called, but a member operator was called in previous versions
        "/w44350"   # behavior change: 'member1' called instead of 'member2'
        "/w44431"   # missing type specifier - int assumed. Note: C no longer supports default-int
        "/w44471"   # a forward declaration of an unscoped enumeration must have an underlying type (int assumed)
        "/w44545"   # expression before comma evaluates to a function which is missing an argument list
        "/w44546"   # function call before comma missing argument list
        "/w44547"   # 'operator': operator before comma has no effect; expected operator with side-effect
        "/w44548"   # expression before comma has no effect; expected expression with side-effect
        "/w44549"   # 'operator': operator before comma has no effect; did you intend 'operator'?
        "/w44555"   # expression has no effect; expected expression with side-effect
        "/w44574"   # 'identifier' is defined to be '0': did you mean to use '#if identifier'?
        "/w44608"   # 'symbol1' has already been initialized by another union member in the initializer list, 'symbol2'
        "/w44619"   # #pragma warning: there is no warning number 'number'
        "/w44628"   # digraphs not supported with -Ze. Character sequence 'digraph' not interpreted as alternate token for 'char'
        "/w44640"   # 'instance': construction of local static object is not thread-safe
        "/w44905"   # wide string literal cast to 'LPSTR'
        "/w44906"   # string literal cast to 'LPWSTR'
        "/w44946"   # reinterpret_cast used between related classes: 'class1' and 'class2'
        "/w44986"   # 'symbol': exception specification does not match previous declaration
        "/w44988"   # 'symbol': variable declared outside class/function scope
        "/std:c++latest"
        "/permissive-"
        "/Zc:strictStrings-"    # Windows header don't adhere to this
    )
    if (GHOUL_WARNINGS_AS_ERRORS)
        target_compile_options(Ghoul PRIVATE "/WX")
    endif ()
elseif (APPLE)
    target_compile_options(
        Ghoul
        PRIVATE
        "-stdlib=libc++"
        "-Wall"
        "-Wextra"
        # "-Wpedantic"

        "-Wabstract-vbase-init"
        "-Warray-bounds-pointer-arithmetic"
        "-Wassign-enum"
        "-Wauto-import"
        "-Wbad-function-cast"
        "-Wbitfield-constant-conversion"
        "-Wcast-calling-convention"
        "-Wcast-qual"
        "-Wchar-subscripts"
        "-Wcomma"
        "-Wcomment"
        "-Wcomplex-component-init"
        "-Wconditional-uninitialized"
        "-Wdate-time"
        "-Wdeprecated-implementations"
        "-Wdollar-in-identifier-extension"
        "-Wduplicate-enum"
        "-Wduplicate-method-match"
        "-Wempty-body"
        "-Wfloat-equal"
        "-Wformat-pedantic"
        "-Wheader-hygiene"
        "-Widiomatic-parentheses"
        "-Wimplicit-fallthrough"
        "-Wimport-preprocessor-directive-pedantic"
        "-Winconsistent-missing-override"
        "-Winfinite-recursion"
        "-Wkeyword-macro"
        "-Wlanguage-extension-token"
        "-Wloop-analysis"
        "-Wmethod-signatures"
        "-Wmicrosoft-end-of-file"
        "-Wmicrosoft-enum-forward-reference"
        "-Wmicrosoft-fixed-enum"
        "-Wmicrosoft-flexible-array"
        "-Wmismatched-tags"
        "-Wmissing-field-initializers"
        "-Wmissing-noreturn"
        "-Wmissing-prototypes"
        "-Wnewline-eof"
        "-Wnon-virtual-dtor"
        "-Wold-style-cast"
        "-Woverloaded-virtual"
        "-Wpessimizing-move"
        "-Wpointer-arith"
        "-Wpragmas"
        "-Wredundant-move"
        "-Wreorder"
        "-Wsemicolon-before-method-body"
        "-Wshadow-all"
        "-Wshift-sign-overflow"
        "-Wshorten-64-to-32"
        "-Wsign-compare"
        "-Wstring-conversion"
        "-Wtautological-compare"
        "-Wthread-safety"
        "-Wundef"
        "-Wundefined-reinterpret-cast"
        "-Wuninitialized"
        "-Wunneeded-internal-declaration"
        "-Wunneeded-member-function"
        "-Wunreachable-code-break"
        "-Wunreachable-code-loop-increment"
        "-Wunreachable-code-return"
        "-Wunused-exception-parameter"
        "-Wunused-label"
        "-Wunused-local-typedef"
        "-Wunused-macros"
        "-Wunused-parameter"
        "-Wunused-private-field"
        "-Wunused-result"
        "-Wunused-variable"
        "-Wused-but-marked-unused"
        "-Wvariadic-macros"
        "-Wvla"
        "-Wweak-template-vtables"
        "-Wzero-length-array"
        "-Wno-missing-braces"
    )
    target_compile_definitions(Ghoul PRIVATE "__gl_h_")

    if (GHOUL_WARNINGS_AS_ERRORS)
        target_compile_options(Ghoul PRIVATE "-Werror")
    endif ()

    target_include_directories(Ghoul PUBLIC "/Developer/Headers/FlatCarbon")
    find_library(COREFOUNDATION_LIBRARY CoreFoundation)
    find_library(CARBON_LIBRARY Carbon)
    find_library(COCOA_LIBRARY Carbon)
    find_library(APP_SERVICES_LIBRARY ApplicationServices)
    mark_as_advanced(CARBON_LIBRARY COCOA_LIBRARY APP_SERVICES_LIBRARY)
    target_link_libraries(Ghoul
        ${CARBON_LIBRARY}
        ${COREFOUNDATION_LIBRARY}
        ${COCOA_LIBRARY}
        ${APP_SERVICES_LIBRARY}
    )
elseif (UNIX) # The order is important as UNIX is also true on MacOS
    target_compile_options(
        Ghoul
        PRIVATE
        "-ggdb"
        "-Wall"
        "-Wextra"
        "-Wpedantic"
        "-Wunused-parameter"
        "-Wuninitialized"
        "-Wsuggest-attribute=const"
        "-Wsuggest-final-types"
        "-Wsuggest-final-methods"
        "-Wsuggest-override"
        "-Walloc-zero"
        "-Wduplicated-cond"
        "-Wfloat-equal"
        "-Wshadow"
        "-Wundef"
        "-Wcast-qual"
        "-Wzero-as-null-pointer-constant"
        "-Wdate-time"
        "-Wuseless-cast"
        "-Wlogical-op"
        "-Wmissing-declarations"
        "-Wint-in-bool-context"

        "-Wno-write-strings"
        "-Wnon-virtual-dtor"
        "-Wold-style-cast"
        "-Woverloaded-virtual"
        "-Wno-long-long"
    )

    if (GHOUL_WARNINGS_AS_ERRORS)
        target_compile_options(Ghoul PRIVATE "-Werror")
    endif ()
endif ()

if (GHOUL_HIGH_DEBUG_MODE)
    target_compile_definitions(Ghoul PUBLIC "GHL_DEBUG")
endif ()

if (GHOUL_LOGGING_ENABLE_TRACE)
    target_compile_definitions(Ghoul PUBLIC "GHOUL_LOGGING_ENABLE_TRACE")
endif ()

if (GHOUL_THROW_ON_ASSERT)
    target_compile_definitions(Ghoul PUBLIC "GHL_THROW_ON_ASSERT")
endif ()

#############################
# Dependencies
#############################
# GLM
set(GLM_ROOT_DIR "${GHOUL_ROOT_DIR}/ext/glm")
find_package(GLM REQUIRED)
target_include_directories(Ghoul SYSTEM PUBLIC ${GLM_INCLUDE_DIRS})

if (GHOUL_MODULE_OPENGL)
    # OpenGL
    find_package(OpenGL REQUIRED)
    target_include_directories(Ghoul SYSTEM PUBLIC ${OPENGL_INCLUDE_DIR})
    target_link_libraries(Ghoul ${OPENGL_LIBRARIES})

    # glbindings
    set(OPTION_BUILD_GPU_TESTS OFF CACHE BOOL "")
    set(OPTION_BUILD_TESTS OFF CACHE BOOL "")
    set(OPTION_BUILD_TOOLS OFF CACHE BOOL "")
    add_subdirectory(${GHOUL_ROOT_DIR}/ext/glbinding)
    target_include_directories(Ghoul SYSTEM PUBLIC ${GHOUL_ROOT_DIR}/ext/glbindings/source/glbindings/include)
    target_link_libraries(Ghoul glbinding::glbinding)
    if (TARGET glbinding)
        set_property(TARGET glbinding PROPERTY FOLDER "External")
    endif ()
    if (TARGET check-glbinding)
        set_property(TARGET check-glbinding PROPERTY FOLDER "External/glbinding-ext")
    endif ()
    if (TARGET component_install)
        set_property(TARGET component_install PROPERTY FOLDER "External/glbinding-ext")
    endif ()
    if (TARGET generate)
        set_property(TARGET generate PROPERTY FOLDER "External/glbinding-ext")
    endif ()
    if (TARGET pack)
        set_property(TARGET pack PROPERTY FOLDER "External/glbinding-ext")
    endif ()
    if (TARGET pack-glbinding)
        set_property(TARGET pack-glbinding PROPERTY FOLDER "External/glbinding-ext")
    endif ()
    if (TARGET update)
        set_property(TARGET update PROPERTY FOLDER "External/glbinding-ext")
    endif ()
    if (TARGET check-all)
        set_property(TARGET check-all PROPERTY FOLDER "External/glbinding-ext")
    endif ()
    if (TARGET check-template)
        set_property(TARGET check-template PROPERTY FOLDER "External/glbinding-ext")
    endif ()
    if (TARGET cppcheck-glbinding)
        set_property(TARGET cppcheck-glbinding PROPERTY FOLDER "External/glbinding-ext")
    endif ()

    target_compile_definitions(Ghoul PUBLIC "GHOUL_MODULE_OPENGL")
endif ()

# LZ4
find_package(LZ4 REQUIRED)
target_include_directories(Ghoul SYSTEM PUBLIC ${LZ4_INCLUDE_DIR})
target_link_libraries(Ghoul ${LZ4_LIBRARIES})
set_property(TARGET lz4 PROPERTY FOLDER "External")

if (GHOUL_MODULE_LUA)
    # Lua
    include_external_library(Ghoul Lua ${GHOUL_ROOT_DIR}/ext/lua)
endif ()

# Assimp
set(ASSIMP_BUILD_ASSIMP_TOOLS OFF CACHE BOOL "We don't build assimp tools because they need DirectX.")
set(ASSIM_BUILD_X_IMPORTER OFF CACHE BOOL "Disable DirectX file format.")
set(ASSIMP_NO_EXPORTER ON CACHE BOOL "Decrease compiling time.")
set(ASSIMP_BUILD_TESTS OFF CACHE BOOL "Disable GTest.")
include_external_library(Ghoul assimp ${GHOUL_ROOT_DIR}/ext/assimp ${GHOUL_ROOT_DIR}/ext/assimp/include)
set_property(TARGET uninstall PROPERTY FOLDER "External")

if (WIN32)
    set_property(TARGET UpdateAssimpLibsDebugSymbolsAndDLLs PROPERTY FOLDER "External")
    #set_property(TARGET zlibstatic PROPERTY FOLDER "External")
endif ()

# Cppformat
set(FMT_DOC OFF CACHE BOOL "Generate the doc target.")
set(FMT_INSTALL OFF CACHE BOOL "Generate the install target.")
set(FMT_TEST OFF CACHE BOOL "Generate the test target.")
include_external_library(Ghoul fmt ${GHOUL_ROOT_DIR}/ext/cppformat ${GHOUL_ROOT_DIR}/ext/cppformat)

# DevIL
find_package(DevIL)
if (IL_FOUND)
    option(GHOUL_USE_DEVIL "Use the DevIL library" ON)
    if (GHOUL_USE_DEVIL)
        target_compile_definitions(Ghoul PUBLIC "GHOUL_USE_DEVIL")
        # set(DevIL_USE_STATIC_LIBS OFF)
        target_include_directories(Ghoul SYSTEM PUBLIC ${IL_INCLUDE_DIR})
        target_link_libraries(Ghoul ${IL_LIBRARIES} ${ILU_LIBRARIES} ${ILUT_LIBRARIES})
    endif ()
endif ()

# FreeImage
find_package(FreeImage)
if (FREEIMAGE_FOUND)
    option(GHOUL_USE_FREEIMAGE "Use the FreeImage library" ON)
    if (GHOUL_USE_FREEIMAGE)
        target_compile_definitions(Ghoul PUBLIC "GHOUL_USE_FREEIMAGE")
        target_include_directories(Ghoul SYSTEM PUBLIC ${FREEIMAGE_INCLUDE_PATH})
        target_link_libraries(Ghoul ${FREEIMAGE_LIBRARIES})
    endif ()
endif ()

# SOIL
find_package(SOIL)
if (SOIL_FOUND)
    option(GHOUL_USE_SOIL "Use the SOIL library" ON)
    if (GHOUL_USE_SOIL)
        target_compile_definitions(Ghoul PUBLIC "GHOUL_USE_SOIL")
        target_include_directories(Ghoul PUBLIC ${SOIL_INCLUDE_DIRS})
        target_link_libraries(Ghoul ${SOIL_LIBRARIES})
    endif ()
endif ()

# Stackwalker
if (MSVC)
    target_include_directories(Ghoul PUBLIC ${GHOUL_ROOT_DIR}/ext/stackwalker)
    include_external_library(Ghoul StackWalker ${GHOUL_ROOT_DIR}/ext/stackwalker ${GHOUL_ROOT_DIR}/ext/stackwalker)
    
endif ()

if (NOT GHOUL_USE_DEVIL AND NOT GHOUL_USE_FREEIMAGE AND NOT GHOUL_USE_SOIL)
    message(FATAL_ERROR "Ghoul needs to be built with DevIL, FreeImage, or SoIL")
endif ()

# WebSocket++ / WebSocketPP

include(ExternalProject)
set(WEBSOCKETPP_ROOT_DIR ${GHOUL_ROOT_DIR}/ext/websocketpp)
ExternalProject_Add(websocketpp
    SOURCE_DIR ${WEBSOCKETPP_ROOT_DIR}
    CMAKE_GENERATOR "${CMAKE_GENERATOR}"
    CMAKE_ARGS ${EXTERNAL_TOOLCHAIN} ${EXTRA_EXTERNAL_ARGS} -DBUILD_TESTS=OFF -DBUILD_EXAMPLES=OFF
    INSTALL_COMMAND ""
    LOG_CONFIGURE 1
    LOG_BUILD 1
    STEP_TARGETS configure build
    )

#include_directories(${WEBSOCKETPP_ROOT_DIR})
add_dependencies(Ghoul websocketpp)
target_include_directories(Ghoul SYSTEM PUBLIC ${WEBSOCKETPP_ROOT_DIR})

# Freetype
if (GHOUL_MODULE_FONTRENDERING)
    set(FREETYPE_NO_DIST ON CACHE BOOL "Generate the dist target.")
    include_external_library(Ghoul freetype ${GHOUL_ROOT_DIR}/ext/freetype2 ${GHOUL_ROOT_DIR}/ext/freetype2/include)
    #set_property(TARGET dist PROPERTY FOLDER "External")
endif ()

#############################
# Other applications
#############################
option(GHOUL_HAVE_TESTS "Activate the unit tests" ON)
if (GHOUL_HAVE_TESTS)
    file(GLOB_RECURSE GHOUL_TEST_FILES ${GHOUL_ROOT_DIR}/tests/*.inl)
    add_executable(GhoulTest ${GHOUL_ROOT_DIR}/tests/main.cpp ${GHOUL_TEST_FILES})

    set_property(TARGET GhoulTest PROPERTY CXX_STANDARD 14)
    set_property(TARGET GhoulTest PROPERTY CXX_STANDARD_REQUIRED On)

    target_compile_definitions(GhoulTest PUBLIC
        "GHL_THROW_ON_ASSERT" # Jenkins shouldn't ask for asserts when they happen, but just throw
        "GHOUL_HAVE_TESTS"
        "GTEST_HAS_TR1_TUPLE=0"
        "GTEST_HAS_GLOBAL_STRING=0"
        "GHOUL_ROOT_DIR=\"${GHOUL_ROOT_DIR}\""
    )

    if (WIN32)
        target_compile_options(
            GhoulTest
            PUBLIC
            "-Od"
            "/bigobj"
        )
    else ()
        target_compile_options(
            GhoulTest
            PUBLIC
            "-O0"
        )
    endif ()

    target_include_directories(GhoulTest PUBLIC "${GHOUL_ROOT_DIR}/ext/googletest/googletest/include" "${GHOUL_ROOT_DIR}")

    set(BUILD_GTEST ON CACHE BOOL "")
    set(BUILD_GMOCK OFF CACHE BOOL "")
    set(gtest_force_shared_crt ON CACHE BOOL "")
    # set(BUILD_SHARED_LIBS ON CACHE BOOL "")

    # option(BUILD_GTEST "Builds the googletest subproject" CACHE ON)
    # option(BUILD_GMOCK "Builds the googlemock subproject" CACHE OFF)
    # option(BUILD_SHARED_LIBS "Build shared libraries (DLLs)." CACHE ON)
    add_subdirectory(${GHOUL_ROOT_DIR}/ext/googletest)
    target_link_libraries(GhoulTest gtest Ghoul Lua)

    set_property(TARGET gtest_main PROPERTY FOLDER "External")
    set_property(TARGET gtest PROPERTY FOLDER "External")

    if (APPLE)
        target_link_libraries(GhoulTest
            ${CARBON_LIBRARY}
            ${COREFOUNDATION_LIBRARY}
            ${COCOA_LIBRARY}
            ${APP_SERVICES_LIBRARY}
        )
    endif ()
endif ()
=======
##########################################################################################
#                                                                                        #
# GHOUL                                                                                  #
#                                                                                        #
# Copyright (c) 2012-2017                                                                #
#                                                                                        #
# Permission is hereby granted, free of charge, to any person obtaining a copy of this   #
# software and associated documentation files (the "Software"), to deal in the Software  #
# without restriction, including without limitation the rights to use, copy, modify,     #
# merge, publish, distribute, sublicense, and/or sell copies of the Software, and to     #
# permit persons to whom the Software is furnished to do so, subject to the following    #
# conditions:                                                                            #
#                                                                                        #
# The above copyright notice and this permission notice shall be included in all copies  #
# or substantial portions of the Software.                                               #
#                                                                                        #
# THE SOFTWARE IS PROVIDED "AS IS", WITHOUT WARRANTY OF ANY KIND, EXPRESS OR IMPLIED,    #
# INCLUDING BUT NOT LIMITED TO THE WARRANTIES OF MERCHANTABILITY, FITNESS FOR A          #
# PARTICULAR PURPOSE AND NONINFRINGEMENT. IN NO EVENT SHALL THE AUTHORS OR COPYRIGHT     #
# HOLDERS BE LIABLE FOR ANY CLAIM, DAMAGES OR OTHER LIABILITY, WHETHER IN AN ACTION OF   #
# CONTRACT, TORT OR OTHERWISE, ARISING FROM, OUT OF OR IN CONNECTION WITH THE SOFTWARE   #
# OR THE USE OR OTHER DEALINGS IN THE SOFTWARE.                                          #
##########################################################################################

cmake_minimum_required(VERSION 3.0 FATAL_ERROR)

# Remove the RelMinSize configuration option
set(CMAKE_CONFIGURATION_TYPES Debug Release RelWithDebInfo CACHE TYPE INTERNAL FORCE)
mark_as_advanced(CMAKE_CONFIGURATION_TYPES)
mark_as_advanced(CMAKE_INSTALL_PREFIX)

project(Ghoul)
message(STATUS "Generating Ghoul project")

if (MSVC)
    if (MSVC_VERSION LESS 1900)
        message(FATAL_ERROR "Ghoul requires at least Visual Studio 2015")
    endif ()
endif ()

# Setting default paths
set(GHOUL_ROOT_DIR ${PROJECT_SOURCE_DIR})
set(GHOUL_CMAKE_DIR ${GHOUL_ROOT_DIR}/support/cmake)
set(GHOUL_CMAKE_DIR ${GHOUL_ROOT_DIR}/support/cmake PARENT_SCOPE)
set(CMAKE_MODULE_PATH ${CMAKE_MODULE_PATH} ${GHOUL_CMAKE_DIR} ${GHOUL_ROOT_DIR}/ext)
set(CMAKE_ARCHIVE_OUTPUT_DIRECTORY "${GHOUL_ROOT_DIR}/bin")
set(CMAKE_RUNTIME_OUTPUT_DIRECTORY "${GHOUL_ROOT_DIR}/bin")

include(${GHOUL_CMAKE_DIR}/handle_external_library.cmake)

#############################
# Options
#############################
if (WIN32)
    option(GHOUL_USE_WMI "Use Windows Management Instrumentation" ON)
endif ()
option(GHOUL_WARNINGS_AS_ERRORS "Treat warnings as errors" OFF)
option(GHOUL_HIGH_DEBUG_MODE "Add additional debugging code" ON)
option(GHOUL_LOGGING_ENABLE_TRACE "Enables the LTRACE macro" ON)
option(GHOUL_DISABLE_EXTERNAL_WARNINGS "Disable warnings in external libraries" ON)
option(GHOUL_THROW_ON_ASSERT "Disables the feedback on asserts; for use in unit tests" OFF)

option(GHOUL_MODULE_COMMANDLINEPARSER "Enable Commandlineparser" ON)
option(GHOUL_MODULE_FONTRENDERING "Enable Fontrendering" ON)
option(GHOUL_MODULE_LUA "Enable Lua" ON)
option(GHOUL_MODULE_OPENGL "Enable OpenGL" ON)
option(GHOUL_MODULE_SYSTEMCAPABILITIES "Enable System Capabilities" ON)

option(BUILD_SHARED_LIBS "Build package with shared libraries." OFF)

#############################
# Including the source files (with source groups already defined)
#############################
include(src/CMakeLists.txt)

#############################
# Declare the library
#############################
add_library(Ghoul STATIC ${GHOUL_SOURCE} ${GHOUL_HEADER})
target_include_directories(Ghoul PUBLIC ${PROJECT_SOURCE_DIR}/include)

#############################
# Compile settings
#############################
set_property(TARGET Ghoul PROPERTY CXX_STANDARD 17)
set_property(TARGET Ghoul PROPERTY CXX_STANDARD_REQUIRED On)

if (WIN32)
    if (GHOUL_USE_WMI)
        target_compile_definitions(Ghoul PUBLIC "GHOUL_USE_WMI")
        target_link_libraries(Ghoul "WbemUuid.lib")
    endif ()
    target_link_libraries(Ghoul "shlwapi")
endif ()

if (MSVC)
    target_compile_options(
        Ghoul
        PRIVATE
        "/ZI"       # Edit and continue support
        "/MP"       # Multi-threading support
        "/W4"       # Highest warning level
        "/w44062"   # enumerator 'identifier' in a switch of enum 'enumeration' is not handled
        "/wd4127"   # conditional expression is constant
        "/wd4201"   # nonstandard extension used : nameless struct/union
        "/w44255"   # 'function': no function prototype given: converting '()' to '(void)'
        "/w44263"   # 'function': member function does not override any base class virtual member function
        "/w44264"   # 'virtual_function': no override available for virtual member function from base 'class'; function is hidden
        "/w44265"   # 'class': class has virtual functions, but destructor is not virtual
        "/w44266"   # 'function': no override available for virtual member function from base 'type'; function is hidden
        "/w44289"   # nonstandard extension used : 'var' : loop control variable declared in the for-loop is used outside the for-loop scope
        "/w44296"   # 'operator': expression is always false
        "/w44311"   # 'variable' : pointer truncation from 'type' to 'type'
        "/w44339"   # 'type' : use of undefined type detected in CLR meta-data - use of this type may lead to a runtime exception
        "/w44342"   # behavior change: 'function' called, but a member operator was called in previous versions
        "/w44350"   # behavior change: 'member1' called instead of 'member2'
        "/w44431"   # missing type specifier - int assumed. Note: C no longer supports default-int
        "/w44471"   # a forward declaration of an unscoped enumeration must have an underlying type (int assumed)
        "/w44545"   # expression before comma evaluates to a function which is missing an argument list
        "/w44546"   # function call before comma missing argument list
        "/w44547"   # 'operator': operator before comma has no effect; expected operator with side-effect
        "/w44548"   # expression before comma has no effect; expected expression with side-effect
        "/w44549"   # 'operator': operator before comma has no effect; did you intend 'operator'?
        "/w44555"   # expression has no effect; expected expression with side-effect
        "/w44574"   # 'identifier' is defined to be '0': did you mean to use '#if identifier'?
        "/w44608"   # 'symbol1' has already been initialized by another union member in the initializer list, 'symbol2'
        "/w44619"   # #pragma warning: there is no warning number 'number'
        "/w44628"   # digraphs not supported with -Ze. Character sequence 'digraph' not interpreted as alternate token for 'char'
        "/w44640"   # 'instance': construction of local static object is not thread-safe
        "/w44905"   # wide string literal cast to 'LPSTR'
        "/w44906"   # string literal cast to 'LPWSTR'
        "/w44946"   # reinterpret_cast used between related classes: 'class1' and 'class2'
        "/w44986"   # 'symbol': exception specification does not match previous declaration
        "/w44988"   # 'symbol': variable declared outside class/function scope
        "/std:c++latest"
        "/permissive-"
        "/Zc:strictStrings-"    # Windows header don't adhere to this
    )
    if (GHOUL_WARNINGS_AS_ERRORS)
        target_compile_options(Ghoul PRIVATE "/WX")
    endif ()
elseif (APPLE)
    target_compile_options(
        Ghoul
        PRIVATE
        "-stdlib=libc++"
        "-Wall"
        "-Wextra"
        # "-Wpedantic"

        "-Wabstract-vbase-init"
        "-Warray-bounds-pointer-arithmetic"
        "-Wassign-enum"
        "-Wauto-import"
        "-Wbad-function-cast"
        "-Wbitfield-constant-conversion"
        "-Wcast-calling-convention"
        "-Wcast-qual"
        "-Wchar-subscripts"
        "-Wcomma"
        "-Wcomment"
        "-Wcomplex-component-init"
        "-Wconditional-uninitialized"
        "-Wdate-time"
        "-Wdeprecated-implementations"
        "-Wdollar-in-identifier-extension"
        "-Wduplicate-enum"
        "-Wduplicate-method-match"
        "-Wempty-body"
        "-Wfloat-equal"
        "-Wformat-pedantic"
        "-Wheader-hygiene"
        "-Widiomatic-parentheses"
        "-Wimplicit-fallthrough"
        "-Wimport-preprocessor-directive-pedantic"
        "-Winconsistent-missing-override"
        "-Winfinite-recursion"
        "-Wkeyword-macro"
        "-Wlanguage-extension-token"
        "-Wloop-analysis"
        "-Wmethod-signatures"
        "-Wmicrosoft-end-of-file"
        "-Wmicrosoft-enum-forward-reference"
        "-Wmicrosoft-fixed-enum"
        "-Wmicrosoft-flexible-array"
        "-Wmismatched-tags"
        "-Wmissing-field-initializers"
        "-Wmissing-noreturn"
        "-Wmissing-prototypes"
        "-Wnewline-eof"
        "-Wnon-virtual-dtor"
        "-Wold-style-cast"
        "-Woverloaded-virtual"
        "-Wpessimizing-move"
        "-Wpointer-arith"
        "-Wpragmas"
        "-Wredundant-move"
        "-Wreorder"
        "-Wsemicolon-before-method-body"
        "-Wshadow-all"
        "-Wshift-sign-overflow"
        "-Wshorten-64-to-32"
        "-Wsign-compare"
        "-Wstring-conversion"
        "-Wtautological-compare"
        "-Wthread-safety"
        "-Wundef"
        "-Wundefined-reinterpret-cast"
        "-Wuninitialized"
        "-Wunneeded-internal-declaration"
        "-Wunneeded-member-function"
        "-Wunreachable-code-break"
        "-Wunreachable-code-loop-increment"
        "-Wunreachable-code-return"
        "-Wunused-exception-parameter"
        "-Wunused-label"
        "-Wunused-local-typedef"
        "-Wunused-macros"
        "-Wunused-parameter"
        "-Wunused-private-field"
        "-Wunused-result"
        "-Wunused-variable"
        "-Wused-but-marked-unused"
        "-Wvariadic-macros"
        "-Wvla"
        "-Wweak-template-vtables"
        "-Wzero-length-array"
        "-Wno-missing-braces"
    )
    target_compile_definitions(Ghoul PRIVATE "__gl_h_")

    if (GHOUL_WARNINGS_AS_ERRORS)
        target_compile_options(Ghoul PRIVATE "-Werror")
    endif ()

    target_include_directories(Ghoul PUBLIC "/Developer/Headers/FlatCarbon")
    find_library(COREFOUNDATION_LIBRARY CoreFoundation)
    find_library(CARBON_LIBRARY Carbon)
    find_library(COCOA_LIBRARY Carbon)
    find_library(APP_SERVICES_LIBRARY ApplicationServices)
    mark_as_advanced(CARBON_LIBRARY COCOA_LIBRARY APP_SERVICES_LIBRARY)
    target_link_libraries(Ghoul
        ${CARBON_LIBRARY}
        ${COREFOUNDATION_LIBRARY}
        ${COCOA_LIBRARY}
        ${APP_SERVICES_LIBRARY}
    )
elseif (UNIX) # The order is important as UNIX is also true on MacOS
    target_compile_options(
        Ghoul
        PRIVATE
        "-ggdb"
        "-Wall"
        "-Wextra"
        "-Wpedantic"
        "-Wunused-parameter"
        "-Wuninitialized"
        "-Wsuggest-attribute=const"
        "-Wsuggest-final-types"
        "-Wsuggest-final-methods"
        "-Wsuggest-override"
        "-Walloc-zero"
        "-Wduplicated-cond"
        "-Wfloat-equal"
        "-Wshadow"
        "-Wundef"
        "-Wcast-qual"
        "-Wzero-as-null-pointer-constant"
        "-Wdate-time"
        "-Wuseless-cast"
        "-Wlogical-op"
        "-Wmissing-declarations"
        "-Wint-in-bool-context"

        "-Wno-write-strings"
        "-Wnon-virtual-dtor"
        "-Wold-style-cast"
        "-Woverloaded-virtual"
        "-Wno-long-long"
    )

    if (GHOUL_WARNINGS_AS_ERRORS)
        target_compile_options(Ghoul PRIVATE "-Werror")
    endif ()
endif ()

if (GHOUL_HIGH_DEBUG_MODE)
    target_compile_definitions(Ghoul PUBLIC "GHL_DEBUG")
endif ()

if (GHOUL_LOGGING_ENABLE_TRACE)
    target_compile_definitions(Ghoul PUBLIC "GHOUL_LOGGING_ENABLE_TRACE")
endif ()

if (GHOUL_THROW_ON_ASSERT)
    target_compile_definitions(Ghoul PUBLIC "GHL_THROW_ON_ASSERT")
endif ()

#############################
# Dependencies
#############################
# GLM
set(GLM_ROOT_DIR "${GHOUL_ROOT_DIR}/ext/glm")
find_package(GLM REQUIRED)
target_include_directories(Ghoul SYSTEM PUBLIC ${GLM_INCLUDE_DIRS})

if (GHOUL_MODULE_OPENGL)
    # OpenGL
    find_package(OpenGL REQUIRED)
    target_include_directories(Ghoul SYSTEM PUBLIC ${OPENGL_INCLUDE_DIR})
    target_link_libraries(Ghoul ${OPENGL_LIBRARIES})

    # glbindings
    set(OPTION_BUILD_GPU_TESTS OFF CACHE BOOL "")
    set(OPTION_BUILD_TESTS OFF CACHE BOOL "")
    set(OPTION_BUILD_TOOLS OFF CACHE BOOL "")
    add_subdirectory(${GHOUL_ROOT_DIR}/ext/glbinding)
    target_include_directories(Ghoul SYSTEM PUBLIC ${GHOUL_ROOT_DIR}/ext/glbindings/source/glbindings/include)
    target_link_libraries(Ghoul glbinding::glbinding)
    if (TARGET glbinding)
        set_property(TARGET glbinding PROPERTY FOLDER "External")
    endif ()
    if (TARGET check-glbinding)
        set_property(TARGET check-glbinding PROPERTY FOLDER "External/glbinding-ext")
    endif ()
    if (TARGET component_install)
        set_property(TARGET component_install PROPERTY FOLDER "External/glbinding-ext")
    endif ()
    if (TARGET generate)
        set_property(TARGET generate PROPERTY FOLDER "External/glbinding-ext")
    endif ()
    if (TARGET pack)
        set_property(TARGET pack PROPERTY FOLDER "External/glbinding-ext")
    endif ()
    if (TARGET pack-glbinding)
        set_property(TARGET pack-glbinding PROPERTY FOLDER "External/glbinding-ext")
    endif ()
    if (TARGET update)
        set_property(TARGET update PROPERTY FOLDER "External/glbinding-ext")
    endif ()
    if (TARGET check-all)
        set_property(TARGET check-all PROPERTY FOLDER "External/glbinding-ext")
    endif ()
    if (TARGET check-template)
        set_property(TARGET check-template PROPERTY FOLDER "External/glbinding-ext")
    endif ()
    if (TARGET cppcheck-glbinding)
        set_property(TARGET cppcheck-glbinding PROPERTY FOLDER "External/glbinding-ext")
    endif ()

    target_compile_definitions(Ghoul PUBLIC "GHOUL_MODULE_OPENGL")
endif ()

# LZ4
find_package(LZ4 REQUIRED)
target_include_directories(Ghoul SYSTEM PUBLIC ${LZ4_INCLUDE_DIR})
target_link_libraries(Ghoul ${LZ4_LIBRARIES})
set_property(TARGET lz4 PROPERTY FOLDER "External")

if (GHOUL_MODULE_LUA)
    # Lua
    include_external_library(Ghoul Lua ${GHOUL_ROOT_DIR}/ext/lua)
endif ()

# Assimp
set(ASSIMP_BUILD_ASSIMP_TOOLS OFF CACHE BOOL "We don't build assimp tools because they need DirectX.")
set(ASSIM_BUILD_X_IMPORTER OFF CACHE BOOL "Disable DirectX file format.")
set(ASSIMP_NO_EXPORTER ON CACHE BOOL "Decrease compiling time.")
set(ASSIMP_BUILD_TESTS OFF CACHE BOOL "Disable GTest.")
include_external_library(Ghoul assimp ${GHOUL_ROOT_DIR}/ext/assimp ${GHOUL_ROOT_DIR}/ext/assimp/include)
set_property(TARGET uninstall PROPERTY FOLDER "External")

if (WIN32)
    set_property(TARGET UpdateAssimpLibsDebugSymbolsAndDLLs PROPERTY FOLDER "External")
    #set_property(TARGET zlibstatic PROPERTY FOLDER "External")
endif ()

# Cppformat
set(FMT_DOC OFF CACHE BOOL "Generate the doc target.")
set(FMT_INSTALL OFF CACHE BOOL "Generate the install target.")
set(FMT_TEST OFF CACHE BOOL "Generate the test target.")
include_external_library(Ghoul fmt ${GHOUL_ROOT_DIR}/ext/cppformat ${GHOUL_ROOT_DIR}/ext/cppformat)

# DevIL
find_package(DevIL)
if (IL_FOUND)
    option(GHOUL_USE_DEVIL "Use the DevIL library" ON)
    if (GHOUL_USE_DEVIL)
        target_compile_definitions(Ghoul PUBLIC "GHOUL_USE_DEVIL")
        # set(DevIL_USE_STATIC_LIBS OFF)
        target_include_directories(Ghoul SYSTEM PUBLIC ${IL_INCLUDE_DIR})
        target_link_libraries(Ghoul ${IL_LIBRARIES} ${ILU_LIBRARIES} ${ILUT_LIBRARIES})
    endif ()
endif ()

# FreeImage
find_package(FreeImage)
if (FREEIMAGE_FOUND)
    option(GHOUL_USE_FREEIMAGE "Use the FreeImage library" ON)
    if (GHOUL_USE_FREEIMAGE)
        target_compile_definitions(Ghoul PUBLIC "GHOUL_USE_FREEIMAGE")
        target_include_directories(Ghoul SYSTEM PUBLIC ${FREEIMAGE_INCLUDE_PATH})
        target_link_libraries(Ghoul ${FREEIMAGE_LIBRARIES})
    endif ()
endif ()

# SOIL
find_package(SOIL)
if (SOIL_FOUND)
    option(GHOUL_USE_SOIL "Use the SOIL library" ON)
    if (GHOUL_USE_SOIL)
        target_compile_definitions(Ghoul PUBLIC "GHOUL_USE_SOIL")
        target_include_directories(Ghoul PUBLIC ${SOIL_INCLUDE_DIRS})
        target_link_libraries(Ghoul ${SOIL_LIBRARIES})
    endif ()
endif ()

# Stackwalker
if (MSVC)
    target_include_directories(Ghoul PUBLIC ${GHOUL_ROOT_DIR}/ext/stackwalker)
    include_external_library(Ghoul StackWalker ${GHOUL_ROOT_DIR}/ext/stackwalker ${GHOUL_ROOT_DIR}/ext/stackwalker)
    
endif ()

if (NOT GHOUL_USE_DEVIL AND NOT GHOUL_USE_FREEIMAGE AND NOT GHOUL_USE_SOIL)
    message(FATAL_ERROR "Ghoul needs to be built with DevIL, FreeImage, or SoIL")
endif ()

if (GHOUL_MODULE_FONTRENDERING)
    set(FREETYPE_DIST OFF CACHE BOOL "Generate the dist target.")
    include_external_library(Ghoul freetype ${GHOUL_ROOT_DIR}/ext/freetype2 ${GHOUL_ROOT_DIR}/ext/freetype2/include)
    set_property(TARGET dist PROPERTY FOLDER "External")
endif ()


#############################
# Other applications
#############################
option(GHOUL_HAVE_TESTS "Activate the unit tests" ON)
if (GHOUL_HAVE_TESTS)
    file(GLOB_RECURSE GHOUL_TEST_FILES ${GHOUL_ROOT_DIR}/tests/*.inl)
    add_executable(GhoulTest ${GHOUL_ROOT_DIR}/tests/main.cpp ${GHOUL_TEST_FILES})

    set_property(TARGET GhoulTest PROPERTY CXX_STANDARD 14)
    set_property(TARGET GhoulTest PROPERTY CXX_STANDARD_REQUIRED On)

    target_compile_definitions(GhoulTest PUBLIC
        "GHL_THROW_ON_ASSERT" # Jenkins shouldn't ask for asserts when they happen, but just throw
        "GHOUL_HAVE_TESTS"
        "GTEST_HAS_TR1_TUPLE=0"
        "GTEST_HAS_GLOBAL_STRING=0"
        "GHOUL_ROOT_DIR=\"${GHOUL_ROOT_DIR}\""
    )

    if (WIN32)
        target_compile_options(
            GhoulTest
            PUBLIC
            "-Od"
            "/bigobj"
        )
    else ()
        target_compile_options(
            GhoulTest
            PUBLIC
            "-O0"
        )
    endif ()

    target_include_directories(GhoulTest PUBLIC "${GHOUL_ROOT_DIR}/ext/googletest/googletest/include" "${GHOUL_ROOT_DIR}")

    set(BUILD_GTEST ON CACHE BOOL "")
    set(BUILD_GMOCK OFF CACHE BOOL "")
    set(gtest_force_shared_crt ON CACHE BOOL "")
    # set(BUILD_SHARED_LIBS ON CACHE BOOL "")

    # option(BUILD_GTEST "Builds the googletest subproject" CACHE ON)
    # option(BUILD_GMOCK "Builds the googlemock subproject" CACHE OFF)
    # option(BUILD_SHARED_LIBS "Build shared libraries (DLLs)." CACHE ON)
    add_subdirectory(${GHOUL_ROOT_DIR}/ext/googletest)
    target_link_libraries(GhoulTest gtest Ghoul Lua)

    set_property(TARGET gtest_main PROPERTY FOLDER "External")
    set_property(TARGET gtest PROPERTY FOLDER "External")

    if (APPLE)
        target_link_libraries(GhoulTest
            ${CARBON_LIBRARY}
            ${COREFOUNDATION_LIBRARY}
            ${COCOA_LIBRARY}
            ${APP_SERVICES_LIBRARY}
        )
    endif ()
endif ()
>>>>>>> 67827b14
<|MERGE_RESOLUTION|>--- conflicted
+++ resolved
@@ -1,4 +1,3 @@
-<<<<<<< HEAD
 ##########################################################################################
 #                                                                                        #
 # GHOUL                                                                                  #
@@ -428,29 +427,28 @@
 endif ()
 
 # WebSocket++ / WebSocketPP
-
 include(ExternalProject)
 set(WEBSOCKETPP_ROOT_DIR ${GHOUL_ROOT_DIR}/ext/websocketpp)
 ExternalProject_Add(websocketpp
-    SOURCE_DIR ${WEBSOCKETPP_ROOT_DIR}
-    CMAKE_GENERATOR "${CMAKE_GENERATOR}"
-    CMAKE_ARGS ${EXTERNAL_TOOLCHAIN} ${EXTRA_EXTERNAL_ARGS} -DBUILD_TESTS=OFF -DBUILD_EXAMPLES=OFF
-    INSTALL_COMMAND ""
-    LOG_CONFIGURE 1
-    LOG_BUILD 1
-    STEP_TARGETS configure build
-    )
+SOURCE_DIR ${WEBSOCKETPP_ROOT_DIR}
+CMAKE_GENERATOR "${CMAKE_GENERATOR}"
+CMAKE_ARGS ${EXTERNAL_TOOLCHAIN} ${EXTRA_EXTERNAL_ARGS} -DBUILD_TESTS=OFF -DBUILD_EXAMPLES=OFF
+INSTALL_COMMAND ""
+LOG_CONFIGURE 1
+LOG_BUILD 1
+STEP_TARGETS configure build
+)
 
 #include_directories(${WEBSOCKETPP_ROOT_DIR})
 add_dependencies(Ghoul websocketpp)
 target_include_directories(Ghoul SYSTEM PUBLIC ${WEBSOCKETPP_ROOT_DIR})
 
-# Freetype
 if (GHOUL_MODULE_FONTRENDERING)
-    set(FREETYPE_NO_DIST ON CACHE BOOL "Generate the dist target.")
+    set(FREETYPE_DIST OFF CACHE BOOL "Generate the dist target.")
     include_external_library(Ghoul freetype ${GHOUL_ROOT_DIR}/ext/freetype2 ${GHOUL_ROOT_DIR}/ext/freetype2/include)
-    #set_property(TARGET dist PROPERTY FOLDER "External")
-endif ()
+    set_property(TARGET dist PROPERTY FOLDER "External")
+endif ()
+
 
 #############################
 # Other applications
@@ -510,500 +508,4 @@
             ${APP_SERVICES_LIBRARY}
         )
     endif ()
-endif ()
-=======
-##########################################################################################
-#                                                                                        #
-# GHOUL                                                                                  #
-#                                                                                        #
-# Copyright (c) 2012-2017                                                                #
-#                                                                                        #
-# Permission is hereby granted, free of charge, to any person obtaining a copy of this   #
-# software and associated documentation files (the "Software"), to deal in the Software  #
-# without restriction, including without limitation the rights to use, copy, modify,     #
-# merge, publish, distribute, sublicense, and/or sell copies of the Software, and to     #
-# permit persons to whom the Software is furnished to do so, subject to the following    #
-# conditions:                                                                            #
-#                                                                                        #
-# The above copyright notice and this permission notice shall be included in all copies  #
-# or substantial portions of the Software.                                               #
-#                                                                                        #
-# THE SOFTWARE IS PROVIDED "AS IS", WITHOUT WARRANTY OF ANY KIND, EXPRESS OR IMPLIED,    #
-# INCLUDING BUT NOT LIMITED TO THE WARRANTIES OF MERCHANTABILITY, FITNESS FOR A          #
-# PARTICULAR PURPOSE AND NONINFRINGEMENT. IN NO EVENT SHALL THE AUTHORS OR COPYRIGHT     #
-# HOLDERS BE LIABLE FOR ANY CLAIM, DAMAGES OR OTHER LIABILITY, WHETHER IN AN ACTION OF   #
-# CONTRACT, TORT OR OTHERWISE, ARISING FROM, OUT OF OR IN CONNECTION WITH THE SOFTWARE   #
-# OR THE USE OR OTHER DEALINGS IN THE SOFTWARE.                                          #
-##########################################################################################
-
-cmake_minimum_required(VERSION 3.0 FATAL_ERROR)
-
-# Remove the RelMinSize configuration option
-set(CMAKE_CONFIGURATION_TYPES Debug Release RelWithDebInfo CACHE TYPE INTERNAL FORCE)
-mark_as_advanced(CMAKE_CONFIGURATION_TYPES)
-mark_as_advanced(CMAKE_INSTALL_PREFIX)
-
-project(Ghoul)
-message(STATUS "Generating Ghoul project")
-
-if (MSVC)
-    if (MSVC_VERSION LESS 1900)
-        message(FATAL_ERROR "Ghoul requires at least Visual Studio 2015")
-    endif ()
-endif ()
-
-# Setting default paths
-set(GHOUL_ROOT_DIR ${PROJECT_SOURCE_DIR})
-set(GHOUL_CMAKE_DIR ${GHOUL_ROOT_DIR}/support/cmake)
-set(GHOUL_CMAKE_DIR ${GHOUL_ROOT_DIR}/support/cmake PARENT_SCOPE)
-set(CMAKE_MODULE_PATH ${CMAKE_MODULE_PATH} ${GHOUL_CMAKE_DIR} ${GHOUL_ROOT_DIR}/ext)
-set(CMAKE_ARCHIVE_OUTPUT_DIRECTORY "${GHOUL_ROOT_DIR}/bin")
-set(CMAKE_RUNTIME_OUTPUT_DIRECTORY "${GHOUL_ROOT_DIR}/bin")
-
-include(${GHOUL_CMAKE_DIR}/handle_external_library.cmake)
-
-#############################
-# Options
-#############################
-if (WIN32)
-    option(GHOUL_USE_WMI "Use Windows Management Instrumentation" ON)
-endif ()
-option(GHOUL_WARNINGS_AS_ERRORS "Treat warnings as errors" OFF)
-option(GHOUL_HIGH_DEBUG_MODE "Add additional debugging code" ON)
-option(GHOUL_LOGGING_ENABLE_TRACE "Enables the LTRACE macro" ON)
-option(GHOUL_DISABLE_EXTERNAL_WARNINGS "Disable warnings in external libraries" ON)
-option(GHOUL_THROW_ON_ASSERT "Disables the feedback on asserts; for use in unit tests" OFF)
-
-option(GHOUL_MODULE_COMMANDLINEPARSER "Enable Commandlineparser" ON)
-option(GHOUL_MODULE_FONTRENDERING "Enable Fontrendering" ON)
-option(GHOUL_MODULE_LUA "Enable Lua" ON)
-option(GHOUL_MODULE_OPENGL "Enable OpenGL" ON)
-option(GHOUL_MODULE_SYSTEMCAPABILITIES "Enable System Capabilities" ON)
-
-option(BUILD_SHARED_LIBS "Build package with shared libraries." OFF)
-
-#############################
-# Including the source files (with source groups already defined)
-#############################
-include(src/CMakeLists.txt)
-
-#############################
-# Declare the library
-#############################
-add_library(Ghoul STATIC ${GHOUL_SOURCE} ${GHOUL_HEADER})
-target_include_directories(Ghoul PUBLIC ${PROJECT_SOURCE_DIR}/include)
-
-#############################
-# Compile settings
-#############################
-set_property(TARGET Ghoul PROPERTY CXX_STANDARD 17)
-set_property(TARGET Ghoul PROPERTY CXX_STANDARD_REQUIRED On)
-
-if (WIN32)
-    if (GHOUL_USE_WMI)
-        target_compile_definitions(Ghoul PUBLIC "GHOUL_USE_WMI")
-        target_link_libraries(Ghoul "WbemUuid.lib")
-    endif ()
-    target_link_libraries(Ghoul "shlwapi")
-endif ()
-
-if (MSVC)
-    target_compile_options(
-        Ghoul
-        PRIVATE
-        "/ZI"       # Edit and continue support
-        "/MP"       # Multi-threading support
-        "/W4"       # Highest warning level
-        "/w44062"   # enumerator 'identifier' in a switch of enum 'enumeration' is not handled
-        "/wd4127"   # conditional expression is constant
-        "/wd4201"   # nonstandard extension used : nameless struct/union
-        "/w44255"   # 'function': no function prototype given: converting '()' to '(void)'
-        "/w44263"   # 'function': member function does not override any base class virtual member function
-        "/w44264"   # 'virtual_function': no override available for virtual member function from base 'class'; function is hidden
-        "/w44265"   # 'class': class has virtual functions, but destructor is not virtual
-        "/w44266"   # 'function': no override available for virtual member function from base 'type'; function is hidden
-        "/w44289"   # nonstandard extension used : 'var' : loop control variable declared in the for-loop is used outside the for-loop scope
-        "/w44296"   # 'operator': expression is always false
-        "/w44311"   # 'variable' : pointer truncation from 'type' to 'type'
-        "/w44339"   # 'type' : use of undefined type detected in CLR meta-data - use of this type may lead to a runtime exception
-        "/w44342"   # behavior change: 'function' called, but a member operator was called in previous versions
-        "/w44350"   # behavior change: 'member1' called instead of 'member2'
-        "/w44431"   # missing type specifier - int assumed. Note: C no longer supports default-int
-        "/w44471"   # a forward declaration of an unscoped enumeration must have an underlying type (int assumed)
-        "/w44545"   # expression before comma evaluates to a function which is missing an argument list
-        "/w44546"   # function call before comma missing argument list
-        "/w44547"   # 'operator': operator before comma has no effect; expected operator with side-effect
-        "/w44548"   # expression before comma has no effect; expected expression with side-effect
-        "/w44549"   # 'operator': operator before comma has no effect; did you intend 'operator'?
-        "/w44555"   # expression has no effect; expected expression with side-effect
-        "/w44574"   # 'identifier' is defined to be '0': did you mean to use '#if identifier'?
-        "/w44608"   # 'symbol1' has already been initialized by another union member in the initializer list, 'symbol2'
-        "/w44619"   # #pragma warning: there is no warning number 'number'
-        "/w44628"   # digraphs not supported with -Ze. Character sequence 'digraph' not interpreted as alternate token for 'char'
-        "/w44640"   # 'instance': construction of local static object is not thread-safe
-        "/w44905"   # wide string literal cast to 'LPSTR'
-        "/w44906"   # string literal cast to 'LPWSTR'
-        "/w44946"   # reinterpret_cast used between related classes: 'class1' and 'class2'
-        "/w44986"   # 'symbol': exception specification does not match previous declaration
-        "/w44988"   # 'symbol': variable declared outside class/function scope
-        "/std:c++latest"
-        "/permissive-"
-        "/Zc:strictStrings-"    # Windows header don't adhere to this
-    )
-    if (GHOUL_WARNINGS_AS_ERRORS)
-        target_compile_options(Ghoul PRIVATE "/WX")
-    endif ()
-elseif (APPLE)
-    target_compile_options(
-        Ghoul
-        PRIVATE
-        "-stdlib=libc++"
-        "-Wall"
-        "-Wextra"
-        # "-Wpedantic"
-
-        "-Wabstract-vbase-init"
-        "-Warray-bounds-pointer-arithmetic"
-        "-Wassign-enum"
-        "-Wauto-import"
-        "-Wbad-function-cast"
-        "-Wbitfield-constant-conversion"
-        "-Wcast-calling-convention"
-        "-Wcast-qual"
-        "-Wchar-subscripts"
-        "-Wcomma"
-        "-Wcomment"
-        "-Wcomplex-component-init"
-        "-Wconditional-uninitialized"
-        "-Wdate-time"
-        "-Wdeprecated-implementations"
-        "-Wdollar-in-identifier-extension"
-        "-Wduplicate-enum"
-        "-Wduplicate-method-match"
-        "-Wempty-body"
-        "-Wfloat-equal"
-        "-Wformat-pedantic"
-        "-Wheader-hygiene"
-        "-Widiomatic-parentheses"
-        "-Wimplicit-fallthrough"
-        "-Wimport-preprocessor-directive-pedantic"
-        "-Winconsistent-missing-override"
-        "-Winfinite-recursion"
-        "-Wkeyword-macro"
-        "-Wlanguage-extension-token"
-        "-Wloop-analysis"
-        "-Wmethod-signatures"
-        "-Wmicrosoft-end-of-file"
-        "-Wmicrosoft-enum-forward-reference"
-        "-Wmicrosoft-fixed-enum"
-        "-Wmicrosoft-flexible-array"
-        "-Wmismatched-tags"
-        "-Wmissing-field-initializers"
-        "-Wmissing-noreturn"
-        "-Wmissing-prototypes"
-        "-Wnewline-eof"
-        "-Wnon-virtual-dtor"
-        "-Wold-style-cast"
-        "-Woverloaded-virtual"
-        "-Wpessimizing-move"
-        "-Wpointer-arith"
-        "-Wpragmas"
-        "-Wredundant-move"
-        "-Wreorder"
-        "-Wsemicolon-before-method-body"
-        "-Wshadow-all"
-        "-Wshift-sign-overflow"
-        "-Wshorten-64-to-32"
-        "-Wsign-compare"
-        "-Wstring-conversion"
-        "-Wtautological-compare"
-        "-Wthread-safety"
-        "-Wundef"
-        "-Wundefined-reinterpret-cast"
-        "-Wuninitialized"
-        "-Wunneeded-internal-declaration"
-        "-Wunneeded-member-function"
-        "-Wunreachable-code-break"
-        "-Wunreachable-code-loop-increment"
-        "-Wunreachable-code-return"
-        "-Wunused-exception-parameter"
-        "-Wunused-label"
-        "-Wunused-local-typedef"
-        "-Wunused-macros"
-        "-Wunused-parameter"
-        "-Wunused-private-field"
-        "-Wunused-result"
-        "-Wunused-variable"
-        "-Wused-but-marked-unused"
-        "-Wvariadic-macros"
-        "-Wvla"
-        "-Wweak-template-vtables"
-        "-Wzero-length-array"
-        "-Wno-missing-braces"
-    )
-    target_compile_definitions(Ghoul PRIVATE "__gl_h_")
-
-    if (GHOUL_WARNINGS_AS_ERRORS)
-        target_compile_options(Ghoul PRIVATE "-Werror")
-    endif ()
-
-    target_include_directories(Ghoul PUBLIC "/Developer/Headers/FlatCarbon")
-    find_library(COREFOUNDATION_LIBRARY CoreFoundation)
-    find_library(CARBON_LIBRARY Carbon)
-    find_library(COCOA_LIBRARY Carbon)
-    find_library(APP_SERVICES_LIBRARY ApplicationServices)
-    mark_as_advanced(CARBON_LIBRARY COCOA_LIBRARY APP_SERVICES_LIBRARY)
-    target_link_libraries(Ghoul
-        ${CARBON_LIBRARY}
-        ${COREFOUNDATION_LIBRARY}
-        ${COCOA_LIBRARY}
-        ${APP_SERVICES_LIBRARY}
-    )
-elseif (UNIX) # The order is important as UNIX is also true on MacOS
-    target_compile_options(
-        Ghoul
-        PRIVATE
-        "-ggdb"
-        "-Wall"
-        "-Wextra"
-        "-Wpedantic"
-        "-Wunused-parameter"
-        "-Wuninitialized"
-        "-Wsuggest-attribute=const"
-        "-Wsuggest-final-types"
-        "-Wsuggest-final-methods"
-        "-Wsuggest-override"
-        "-Walloc-zero"
-        "-Wduplicated-cond"
-        "-Wfloat-equal"
-        "-Wshadow"
-        "-Wundef"
-        "-Wcast-qual"
-        "-Wzero-as-null-pointer-constant"
-        "-Wdate-time"
-        "-Wuseless-cast"
-        "-Wlogical-op"
-        "-Wmissing-declarations"
-        "-Wint-in-bool-context"
-
-        "-Wno-write-strings"
-        "-Wnon-virtual-dtor"
-        "-Wold-style-cast"
-        "-Woverloaded-virtual"
-        "-Wno-long-long"
-    )
-
-    if (GHOUL_WARNINGS_AS_ERRORS)
-        target_compile_options(Ghoul PRIVATE "-Werror")
-    endif ()
-endif ()
-
-if (GHOUL_HIGH_DEBUG_MODE)
-    target_compile_definitions(Ghoul PUBLIC "GHL_DEBUG")
-endif ()
-
-if (GHOUL_LOGGING_ENABLE_TRACE)
-    target_compile_definitions(Ghoul PUBLIC "GHOUL_LOGGING_ENABLE_TRACE")
-endif ()
-
-if (GHOUL_THROW_ON_ASSERT)
-    target_compile_definitions(Ghoul PUBLIC "GHL_THROW_ON_ASSERT")
-endif ()
-
-#############################
-# Dependencies
-#############################
-# GLM
-set(GLM_ROOT_DIR "${GHOUL_ROOT_DIR}/ext/glm")
-find_package(GLM REQUIRED)
-target_include_directories(Ghoul SYSTEM PUBLIC ${GLM_INCLUDE_DIRS})
-
-if (GHOUL_MODULE_OPENGL)
-    # OpenGL
-    find_package(OpenGL REQUIRED)
-    target_include_directories(Ghoul SYSTEM PUBLIC ${OPENGL_INCLUDE_DIR})
-    target_link_libraries(Ghoul ${OPENGL_LIBRARIES})
-
-    # glbindings
-    set(OPTION_BUILD_GPU_TESTS OFF CACHE BOOL "")
-    set(OPTION_BUILD_TESTS OFF CACHE BOOL "")
-    set(OPTION_BUILD_TOOLS OFF CACHE BOOL "")
-    add_subdirectory(${GHOUL_ROOT_DIR}/ext/glbinding)
-    target_include_directories(Ghoul SYSTEM PUBLIC ${GHOUL_ROOT_DIR}/ext/glbindings/source/glbindings/include)
-    target_link_libraries(Ghoul glbinding::glbinding)
-    if (TARGET glbinding)
-        set_property(TARGET glbinding PROPERTY FOLDER "External")
-    endif ()
-    if (TARGET check-glbinding)
-        set_property(TARGET check-glbinding PROPERTY FOLDER "External/glbinding-ext")
-    endif ()
-    if (TARGET component_install)
-        set_property(TARGET component_install PROPERTY FOLDER "External/glbinding-ext")
-    endif ()
-    if (TARGET generate)
-        set_property(TARGET generate PROPERTY FOLDER "External/glbinding-ext")
-    endif ()
-    if (TARGET pack)
-        set_property(TARGET pack PROPERTY FOLDER "External/glbinding-ext")
-    endif ()
-    if (TARGET pack-glbinding)
-        set_property(TARGET pack-glbinding PROPERTY FOLDER "External/glbinding-ext")
-    endif ()
-    if (TARGET update)
-        set_property(TARGET update PROPERTY FOLDER "External/glbinding-ext")
-    endif ()
-    if (TARGET check-all)
-        set_property(TARGET check-all PROPERTY FOLDER "External/glbinding-ext")
-    endif ()
-    if (TARGET check-template)
-        set_property(TARGET check-template PROPERTY FOLDER "External/glbinding-ext")
-    endif ()
-    if (TARGET cppcheck-glbinding)
-        set_property(TARGET cppcheck-glbinding PROPERTY FOLDER "External/glbinding-ext")
-    endif ()
-
-    target_compile_definitions(Ghoul PUBLIC "GHOUL_MODULE_OPENGL")
-endif ()
-
-# LZ4
-find_package(LZ4 REQUIRED)
-target_include_directories(Ghoul SYSTEM PUBLIC ${LZ4_INCLUDE_DIR})
-target_link_libraries(Ghoul ${LZ4_LIBRARIES})
-set_property(TARGET lz4 PROPERTY FOLDER "External")
-
-if (GHOUL_MODULE_LUA)
-    # Lua
-    include_external_library(Ghoul Lua ${GHOUL_ROOT_DIR}/ext/lua)
-endif ()
-
-# Assimp
-set(ASSIMP_BUILD_ASSIMP_TOOLS OFF CACHE BOOL "We don't build assimp tools because they need DirectX.")
-set(ASSIM_BUILD_X_IMPORTER OFF CACHE BOOL "Disable DirectX file format.")
-set(ASSIMP_NO_EXPORTER ON CACHE BOOL "Decrease compiling time.")
-set(ASSIMP_BUILD_TESTS OFF CACHE BOOL "Disable GTest.")
-include_external_library(Ghoul assimp ${GHOUL_ROOT_DIR}/ext/assimp ${GHOUL_ROOT_DIR}/ext/assimp/include)
-set_property(TARGET uninstall PROPERTY FOLDER "External")
-
-if (WIN32)
-    set_property(TARGET UpdateAssimpLibsDebugSymbolsAndDLLs PROPERTY FOLDER "External")
-    #set_property(TARGET zlibstatic PROPERTY FOLDER "External")
-endif ()
-
-# Cppformat
-set(FMT_DOC OFF CACHE BOOL "Generate the doc target.")
-set(FMT_INSTALL OFF CACHE BOOL "Generate the install target.")
-set(FMT_TEST OFF CACHE BOOL "Generate the test target.")
-include_external_library(Ghoul fmt ${GHOUL_ROOT_DIR}/ext/cppformat ${GHOUL_ROOT_DIR}/ext/cppformat)
-
-# DevIL
-find_package(DevIL)
-if (IL_FOUND)
-    option(GHOUL_USE_DEVIL "Use the DevIL library" ON)
-    if (GHOUL_USE_DEVIL)
-        target_compile_definitions(Ghoul PUBLIC "GHOUL_USE_DEVIL")
-        # set(DevIL_USE_STATIC_LIBS OFF)
-        target_include_directories(Ghoul SYSTEM PUBLIC ${IL_INCLUDE_DIR})
-        target_link_libraries(Ghoul ${IL_LIBRARIES} ${ILU_LIBRARIES} ${ILUT_LIBRARIES})
-    endif ()
-endif ()
-
-# FreeImage
-find_package(FreeImage)
-if (FREEIMAGE_FOUND)
-    option(GHOUL_USE_FREEIMAGE "Use the FreeImage library" ON)
-    if (GHOUL_USE_FREEIMAGE)
-        target_compile_definitions(Ghoul PUBLIC "GHOUL_USE_FREEIMAGE")
-        target_include_directories(Ghoul SYSTEM PUBLIC ${FREEIMAGE_INCLUDE_PATH})
-        target_link_libraries(Ghoul ${FREEIMAGE_LIBRARIES})
-    endif ()
-endif ()
-
-# SOIL
-find_package(SOIL)
-if (SOIL_FOUND)
-    option(GHOUL_USE_SOIL "Use the SOIL library" ON)
-    if (GHOUL_USE_SOIL)
-        target_compile_definitions(Ghoul PUBLIC "GHOUL_USE_SOIL")
-        target_include_directories(Ghoul PUBLIC ${SOIL_INCLUDE_DIRS})
-        target_link_libraries(Ghoul ${SOIL_LIBRARIES})
-    endif ()
-endif ()
-
-# Stackwalker
-if (MSVC)
-    target_include_directories(Ghoul PUBLIC ${GHOUL_ROOT_DIR}/ext/stackwalker)
-    include_external_library(Ghoul StackWalker ${GHOUL_ROOT_DIR}/ext/stackwalker ${GHOUL_ROOT_DIR}/ext/stackwalker)
-    
-endif ()
-
-if (NOT GHOUL_USE_DEVIL AND NOT GHOUL_USE_FREEIMAGE AND NOT GHOUL_USE_SOIL)
-    message(FATAL_ERROR "Ghoul needs to be built with DevIL, FreeImage, or SoIL")
-endif ()
-
-if (GHOUL_MODULE_FONTRENDERING)
-    set(FREETYPE_DIST OFF CACHE BOOL "Generate the dist target.")
-    include_external_library(Ghoul freetype ${GHOUL_ROOT_DIR}/ext/freetype2 ${GHOUL_ROOT_DIR}/ext/freetype2/include)
-    set_property(TARGET dist PROPERTY FOLDER "External")
-endif ()
-
-
-#############################
-# Other applications
-#############################
-option(GHOUL_HAVE_TESTS "Activate the unit tests" ON)
-if (GHOUL_HAVE_TESTS)
-    file(GLOB_RECURSE GHOUL_TEST_FILES ${GHOUL_ROOT_DIR}/tests/*.inl)
-    add_executable(GhoulTest ${GHOUL_ROOT_DIR}/tests/main.cpp ${GHOUL_TEST_FILES})
-
-    set_property(TARGET GhoulTest PROPERTY CXX_STANDARD 14)
-    set_property(TARGET GhoulTest PROPERTY CXX_STANDARD_REQUIRED On)
-
-    target_compile_definitions(GhoulTest PUBLIC
-        "GHL_THROW_ON_ASSERT" # Jenkins shouldn't ask for asserts when they happen, but just throw
-        "GHOUL_HAVE_TESTS"
-        "GTEST_HAS_TR1_TUPLE=0"
-        "GTEST_HAS_GLOBAL_STRING=0"
-        "GHOUL_ROOT_DIR=\"${GHOUL_ROOT_DIR}\""
-    )
-
-    if (WIN32)
-        target_compile_options(
-            GhoulTest
-            PUBLIC
-            "-Od"
-            "/bigobj"
-        )
-    else ()
-        target_compile_options(
-            GhoulTest
-            PUBLIC
-            "-O0"
-        )
-    endif ()
-
-    target_include_directories(GhoulTest PUBLIC "${GHOUL_ROOT_DIR}/ext/googletest/googletest/include" "${GHOUL_ROOT_DIR}")
-
-    set(BUILD_GTEST ON CACHE BOOL "")
-    set(BUILD_GMOCK OFF CACHE BOOL "")
-    set(gtest_force_shared_crt ON CACHE BOOL "")
-    # set(BUILD_SHARED_LIBS ON CACHE BOOL "")
-
-    # option(BUILD_GTEST "Builds the googletest subproject" CACHE ON)
-    # option(BUILD_GMOCK "Builds the googlemock subproject" CACHE OFF)
-    # option(BUILD_SHARED_LIBS "Build shared libraries (DLLs)." CACHE ON)
-    add_subdirectory(${GHOUL_ROOT_DIR}/ext/googletest)
-    target_link_libraries(GhoulTest gtest Ghoul Lua)
-
-    set_property(TARGET gtest_main PROPERTY FOLDER "External")
-    set_property(TARGET gtest PROPERTY FOLDER "External")
-
-    if (APPLE)
-        target_link_libraries(GhoulTest
-            ${CARBON_LIBRARY}
-            ${COREFOUNDATION_LIBRARY}
-            ${COCOA_LIBRARY}
-            ${APP_SERVICES_LIBRARY}
-        )
-    endif ()
-endif ()
->>>>>>> 67827b14
+endif ()